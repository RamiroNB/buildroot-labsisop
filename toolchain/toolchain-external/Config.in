--- conflicted
+++ resolved
@@ -30,35 +30,8 @@
 source "toolchain/toolchain-external/toolchain-external-codescape-img-mips/Config.in"
 source "toolchain/toolchain-external/toolchain-external-codescape-mti-mips/Config.in"
 
-<<<<<<< HEAD
-config BR2_TOOLCHAIN_EXTERNAL_MUSL_CROSS
-	bool "Musl 1.1.12 toolchain"
-	depends on (BR2_arm && BR2_ARM_EABI && BR2_USE_MMU) || \
-		(BR2_arm && BR2_ARM_EABIHF && !BR2_ARM_CPU_ARMV4 && BR2_USE_MMU) || \
-		(BR2_armeb && BR2_ARM_EABI && !BR2_ARM_CPU_ARMV7A && BR2_USE_MMU) || \
-		BR2_i386 || (BR2_mips && !BR2_SOFT_FLOAT) || \
-		BR2_mipsel || (BR2_powerpc && BR2_powerpc_CLASSIC) || \
-		BR2_sh4 || BR2_sh4eb || \
-		BR2_x86_64
-	depends on BR2_HOSTARCH = "x86_64" || BR2_HOSTARCH = "x86"
-	# Unsupported MIPS cores
-	depends on !BR2_mips_interaptiv && !BR2_mips_m5150
-	# Unsupported for MIPS R6
-	depends on !BR2_MIPS_CPU_MIPS32R6 && !BR2_MIPS_CPU_MIPS64R6
-	select BR2_TOOLCHAIN_EXTERNAL_MUSL
-	select BR2_TOOLCHAIN_HAS_SSP
-	select BR2_INSTALL_LIBSTDCPP
-	select BR2_HOSTARCH_NEEDS_IA32_LIBS
-	select BR2_TOOLCHAIN_HEADERS_AT_LEAST_3_12
-	select BR2_TOOLCHAIN_GCC_AT_LEAST_5
-	help
-	  Toolchain based on the Musl C library, provided by the
-	  musl-cross project. It uses gcc 5.3, binutils 2.25.1 and
-	  musl 1.1.12. It does not have a cross debugger included.
-=======
 # NIOSII
 source "toolchain/toolchain-external/toolchain-external-codesourcery-niosII/Config.in"
->>>>>>> 4f29cc43
 
 # SH4a
 source "toolchain/toolchain-external/toolchain-external-codesourcery-sh/Config.in"
