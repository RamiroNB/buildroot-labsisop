--- conflicted
+++ resolved
@@ -20,19 +20,16 @@
 	# runtime dependency
 	select BR2_PACKAGE_OPENSSH if !BR2_PACKAGE_DROPBEAR_CLIENT
 	help
-	  Remote terminal application that supports intermittent connectivity,
-	  allows roaming, and provides speculative local echo and line editing
-	  of user keystrokes.
+	  Remote terminal application that supports intermittent
+	  connectivity, allows roaming, and provides speculative local
+	  echo and line editing of user keystrokes.
 
-<<<<<<< HEAD
-	  Mosh requires that the remote machine has a locale setting matching
-	  the one on the client.
+	  Mosh requires that the remote machine has a locale setting
+	  matching the one on the client.
 
-	  When using mosh with dropbear on a remote machine, the client needs mosh
-	  with a version above 1.3.0 and the --no-ssh-pty option needs to be passed
-	  when starting the connection.
+	  When using mosh with dropbear on a remote machine, the
+	  client needs mosh with a version above 1.3.0 and the
+	  --no-ssh-pty option needs to be passed when starting the
+	  connection.
 
-	  https://mosh.mit.edu
-=======
-	  https://mosh.org
->>>>>>> 8e5eef6c
+	  https://mosh.org