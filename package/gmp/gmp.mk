################################################################################
#
# gmp
#
################################################################################

GMP_VERSION = 6.3.0
GMP_SITE = $(BR2_GNU_MIRROR)/gmp
GMP_SOURCE = gmp-$(GMP_VERSION).tar.xz
GMP_INSTALL_STAGING = YES
GMP_LICENSE = LGPL-3.0+ or GPL-2.0+
GMP_LICENSE_FILES = COPYING.LESSERv3 COPYINGv2
GMP_CPE_ID_VENDOR = gmplib
GMP_DEPENDENCIES = host-m4
HOST_GMP_DEPENDENCIES = host-m4

# GMP doesn't support assembly for coldfire or mips r6 ISA yet
# Disable for ARM v7m since it has different asm constraints
ifeq ($(BR2_m68k_cf)$(BR2_MIPS_CPU_MIPS32R6)$(BR2_MIPS_CPU_MIPS64R6)$(BR2_ARM_CPU_ARMV7M),y)
GMP_CONF_OPTS += --disable-assembly
endif

# GMP needs M extension for riscv assembly
<<<<<<< HEAD
ifeq ($(BR2_riscv):$(BR2_RISCV_ISA_CUSTOM_RVM),y:)
=======
ifeq ($(BR2_RISCV_ISA_RVM),)
>>>>>>> 3fa1ae00
GMP_CONF_OPTS += --disable-assembly
endif

ifeq ($(BR2_INSTALL_LIBSTDCPP),y)
GMP_CONF_OPTS += --enable-cxx
else
GMP_CONF_OPTS += --disable-cxx
endif

$(eval $(autotools-package))
$(eval $(host-autotools-package))<|MERGE_RESOLUTION|>--- conflicted
+++ resolved
@@ -21,11 +21,7 @@
 endif
 
 # GMP needs M extension for riscv assembly
-<<<<<<< HEAD
 ifeq ($(BR2_riscv):$(BR2_RISCV_ISA_CUSTOM_RVM),y:)
-=======
-ifeq ($(BR2_RISCV_ISA_RVM),)
->>>>>>> 3fa1ae00
 GMP_CONF_OPTS += --disable-assembly
 endif
 
