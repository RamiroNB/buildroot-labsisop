config BR2_PACKAGE_FFMPEG_ARCH_SUPPORTS
	bool
	# fenv.h lacks FE_INVALID, FE_OVERFLOW & FE_UNDERFLOW on nios2
<<<<<<< HEAD
	# ffmpeg's configure script only supports mips64 (r1) variant
	# No support for ARMv7-M in the ARM assembly logic
	default y if !BR2_nios2 && !BR2_mips_64r2 && !BR2_mips_64r6 && \
		!BR2_ARM_CPU_ARMV7M
=======
	default y if !BR2_nios2
>>>>>>> 1bd02bc2

menuconfig BR2_PACKAGE_FFMPEG
	bool "ffmpeg"
	depends on BR2_PACKAGE_FFMPEG_ARCH_SUPPORTS
	help
	  FFmpeg is a complete, cross-platform solution to record, convert
	  and stream audio and video.

	  http://www.ffmpeg.org

if BR2_PACKAGE_FFMPEG

config BR2_PACKAGE_FFMPEG_GPL
	bool "Enable GPL code"
	help
	  allow use of GPL code, the resulting libs and binaries will
	  be under GPL

config BR2_PACKAGE_FFMPEG_NONFREE
	bool "Enable nonfree code"
	help
	  allow use of nonfree code, the resulting libs and binaries
	  will be unredistributable

config BR2_PACKAGE_FFMPEG_FFMPEG
	bool "Build ffmpeg (the command line application)"
	default y
	help
	  FFmpeg is a very fast video and audio converter.
	  It can also grab from a live audio/video source.

	  It is not needed if you want to link the FFmpeg libraries
	  to your application.

config BR2_PACKAGE_FFMPEG_FFPLAY
	bool "Build ffplay"
	select BR2_PACKAGE_FFMPEG_SWSCALE
	select BR2_PACKAGE_SDL
	help
	  FFplay is a very simple and portable media player using the
	  FFmpeg libraries and the SDL library.
	  It is mostly used as a testbed for the various FFmpeg APIs.

config BR2_PACKAGE_FFMPEG_FFSERVER
	bool "Build ffserver"
	depends on BR2_USE_MMU # fork()
	help
	  FFserver is a streaming server for both audio and video.

config BR2_PACKAGE_FFMPEG_FFPROBE
	bool "Build ffprobe"
	help
	  FFprobe is a utility to determine the audio and video
	  characteristics of a container file.

config BR2_PACKAGE_FFMPEG_AVRESAMPLE
	bool "Build libavresample"
	help
	  Avresample is a audio conversion library for compatibility.

config BR2_PACKAGE_FFMPEG_POSTPROC
	bool "Build libpostproc"
	depends on BR2_PACKAGE_FFMPEG_GPL
	help
	  Postproc is a library of video postprocessing routines.

config BR2_PACKAGE_FFMPEG_SWSCALE
	bool "Build libswscale"
	help
	  Swscale is a library of video scaling routines.

config BR2_PACKAGE_FFMPEG_ENCODERS
	string "Enabled encoders"
	default "all"
	help
	  Space-separated list of encoders to build in FFmpeg,
	  or "all" to build all of them.

	  Run ./configure --list-encoders in the ffmpeg sources
	  directory to know the available options.

config BR2_PACKAGE_FFMPEG_DECODERS
	string "Enabled decoders"
	default "all"
	help
	  Space-separated list of decoders to build in FFmpeg,
	  or "all" to build all of them.

	  Run ./configure --list-decoders in the ffmpeg sources
	  directory to know the available options.

config BR2_PACKAGE_FFMPEG_MUXERS
	string "Enabled muxers"
	default "all"
	help
	  Space-separated list of muxers to build in FFmpeg,
	  or "all" to build all of them.

	  Run ./configure --list-muxers in the ffmpeg sources
	  directory to know the available options.

config BR2_PACKAGE_FFMPEG_DEMUXERS
	string "Enabled demuxers"
	default "all"
	help
	  Space-separated list of demuxers to build in FFmpeg,
	  or "all" to build all of them.

	  Run ./configure --list-demuxers in the ffmpeg sources
	  directory to know the available options.

config BR2_PACKAGE_FFMPEG_PARSERS
	string "Enabled parsers"
	default "all"
	help
	  Space-separated list of parsers to build in FFmpeg,
	  or "all" to build all of them.

	  Run ./configure --list-parsers in the ffmpeg sources
	  directory to know the available options.

config BR2_PACKAGE_FFMPEG_BSFS
	string "Enabled bitstreams"
	default "all"
	help
	  Space-separated list of bitstream filters to build in FFmpeg,
	  or "all" to build all of them.

	  Run ./configure --list-bsfs in the ffmpeg sources
	  directory to know the available options.

config BR2_PACKAGE_FFMPEG_PROTOCOLS
	string "Enabled protocols"
	default "all"
	help
	  Space-separated list of protocols to build in FFmpeg,
	  or "all" to build all of them.

	  Run ./configure --list-protocols in the ffmpeg sources
	  directory to know the available options.

config BR2_PACKAGE_FFMPEG_FILTERS
	string "Enabled filters"
	default "all"
	help
	  Space-separated list of filters to build in FFmpeg,
	  or "all" to build all of them.

	  Run ./configure --list-filters in the ffmpeg sources
	  directory to know the available options.

config BR2_PACKAGE_FFMPEG_INDEVS
	bool "Enable input devices"
	default y

config BR2_PACKAGE_FFMPEG_OUTDEVS
	bool "Enable output devices"
	default y

config BR2_PACKAGE_FFMPEG_EXTRACONF
	string "Additional parameters for ./configure"
	default ""
	help
	  Extra parameters that will be appended to FFmpeg's
	  ./configure commandline.

endif<|MERGE_RESOLUTION|>--- conflicted
+++ resolved
@@ -1,14 +1,8 @@
 config BR2_PACKAGE_FFMPEG_ARCH_SUPPORTS
 	bool
 	# fenv.h lacks FE_INVALID, FE_OVERFLOW & FE_UNDERFLOW on nios2
-<<<<<<< HEAD
-	# ffmpeg's configure script only supports mips64 (r1) variant
 	# No support for ARMv7-M in the ARM assembly logic
-	default y if !BR2_nios2 && !BR2_mips_64r2 && !BR2_mips_64r6 && \
-		!BR2_ARM_CPU_ARMV7M
-=======
-	default y if !BR2_nios2
->>>>>>> 1bd02bc2
+	default y if !BR2_nios2 && !BR2_ARM_CPU_ARMV7M
 
 menuconfig BR2_PACKAGE_FFMPEG
 	bool "ffmpeg"
