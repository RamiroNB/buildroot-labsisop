--- conflicted
+++ resolved
@@ -257,10 +257,6 @@
 	default "4.10.17"	if BR2_KERNEL_HEADERS_4_10
 	default "4.11.12"	if BR2_KERNEL_HEADERS_4_11
 	default "4.12.14"	if BR2_KERNEL_HEADERS_4_12
-<<<<<<< HEAD
 	default "4.13.16"	if BR2_KERNEL_HEADERS_4_13
-=======
-	default "4.13.12"	if BR2_KERNEL_HEADERS_4_13
 	default "4.14"		if BR2_KERNEL_HEADERS_4_14
->>>>>>> 787a31fe
 	default BR2_DEFAULT_KERNEL_VERSION if BR2_KERNEL_HEADERS_VERSION