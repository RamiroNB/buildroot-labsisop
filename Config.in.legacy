#
# Config.in.legacy - support for backward compatibility
#
# When an existing Config.in symbol is removed, it should be added again in
# this file, and take appropriate action to approximate backward compatibility.
# This will make the transition for the user more convenient.
#
# When adding legacy symbols to this file, add them to the front. The oldest
# symbols will be removed again after about two years.
#
# The symbol should be copied as-is from the place where it was previously
# defined, but the help text should be removed or replaced with something that
# explains how to fix it.
#
# For bool options, the old symbol should select BR2_LEGACY, so that the user
# is informed at build-time about selected legacy options.
# If there is an equivalent (set of) new symbols, these should be select'ed by
# the old symbol for backwards compatibility.
# It is not possible to select an option that is part of a choice. In that
# case, the new option should use the old symbol as default. This requires a
# change outside of Config.in.legacy, and this should be clearly marked as such
# in a comment, so that removal of legacy options also include the removal of
# these external references.
#
# [Example: renaming a bool option that is part of a choice from FOO to BAR]
# original choice:
# 	choice
# 		prompt "Choose foobar"
# 	config BR2_FOO_1
#		bool "foobar 1"
# 	config BR2_FOO_2
# 		bool "foobar 2"
# 	endchoice
#
# becomes:
#   choice
#   	prompt "Choose foobar"
#   	default BR2_BAR_1 if BR2_FOO_1 # legacy
#   	default BR2_BAR_2 if BR2_FOO_2 # legacy
#   config BR2_BAR_1
#		bool "foobar 1"
#   config BR2_BAR_2
#   	bool "foobar 2"
#   endchoice
#
# and in Config.in.legacy:
#   config BR2_FOO_1
#   	bool "foobar 1 has been renamed"
#   	help
#   	  <suitable help text>
#   # Note: BR2_FOO_1 is still referenced from package/foo/Config.in
#   config BR2_FOO_2
#   	bool "foobar 2 has been renamed"
#   	help
#   	  <suitable help text>
#   # Note: BR2_FOO_2 is still referenced from package/foo/Config.in
#
# [End of example]
#
# For string options, it is not possible to directly select another symbol. In
# this case, a hidden wrap bool option has to be added, that defaults to y if
# the old string is not set at its default value. The wrap symbol should select
# BR2_LEGACY.
# If the original symbol has been renamed, the new symbol should use the value
# of the old symbol as default. Like for choice options, a comment should be
# added to flag that the symbol is still used in another file.
#
# [Example: renaming a string option from FOO to BAR]
# original symbol:
#   config BR2_FOO_STRING
#   	string "Some foo string"
#
# becomes:
#   config BR2_BAR_STRING
#   	string "Some bar string"
#   	default BR2_FOO_STRING if BR2_FOO_STRING != ""  # legacy
#
# and in Config.in.legacy:
#   config BR2_FOO_STRING
#   	string "The foo string has been renamed"
#   	help
#   	  <suitable help text>
#
#   config BR2_FOO_STRING_WRAP
#   	bool
#   	default y if BR2_FOO_STRING != ""
#   	select BR2_LEGACY
#
#   # Note: BR2_FOO_STRING is still referenced from package/foo/Config.in
#
# [End of example]

config BR2_SKIP_LEGACY
	bool
	option env="SKIP_LEGACY"

if !BR2_SKIP_LEGACY

config BR2_LEGACY
	bool
	help
	  This option is selected automatically when your old .config
	  uses an option that no longer exists in current buildroot. In
	  that case, the build will fail. Look for config options which
	  are selected in the menu below: they no longer exist and
	  should be replaced by something else.

# This comment fits exactly in a 80-column display
comment "Legacy detected: check the content of the menu below"
	depends on BR2_LEGACY

menu "Legacy config options"

if BR2_LEGACY
comment "----------------------------------------------------"
comment "Your old configuration uses legacy options that no  "
comment "longer exist in buildroot, as indicated in the menu "
comment "below. As long as these options stay selected, or in"
comment "case of string options are non-empty, the build     "
comment "will fail.                                          "
comment "*                                                   "
comment "Where possible, an automatic conversion from old to "
comment "new symbols has been performed. Before making any   "
comment "change in this legacy menu, make sure to exit the   "
comment "configuration editor a first time and save the      "
comment "configuration. Otherwise, the automatic conversion  "
comment "of symbols will be lost.                            "
comment "*                                                   "
comment "After this initial save, reopen the configuration   "
comment "editor, inspect the options selected below, read    "
comment "their help texts, and verify/update the new         "
comment "configuration in the corresponding configuration    "
comment "menus. When everything is ok, you can disable the   "
comment "legacy options in the menu below. Once you have     "
comment "disabled all legacy options, this text will         "
comment "disappear and you will be able to start the build.  "
comment "*                                                   "
comment "Note: legacy options older than 5 years have been   "
comment "removed, and configuration files that still have    "
comment "those options set, will fail to build, or run in    "
comment "unpredictable ways.                                 "
comment "----------------------------------------------------"
endif

###############################################################################

comment "Legacy options removed in 2022.11"

<<<<<<< HEAD
config BR2_PACKAGE_RABBITMQ_SERVER
	bool "rabbitmq-server removed"
	select BR2_LEGACY
	help
	  Package was removed because it was unmaintained and had
	  known security issues.

config BR2_PACKAGE_LIBOPENSSL_ENABLE_RC5
	bool "libopenssl rc5 was never enabled"
	select BR2_LEGACY
	help
	  The libopenssl option for rc5 never actually enabled rc5,
	  which had always been disabled in Buildroot.

config BR2_PACKAGE_LIBDCADEC
	bool "package was deprecated upstream, use ffmpeg instead"
	select BR2_LEGACY
	help
	  This decoder has been fully integrated into FFmpeg master
	  branch and further development will continue there. Using
	  FFmpeg for DTS decoding is now recommended.
=======
config BR2_PACKAGE_USBREDIR_SERVER
	bool "usbredirserver removed"
	select BR2_LEGACY
	help
	  usbredirserver has been dropped by upstream since version
	  0.13.0. usbredir tools (which include usbredirect binary) can
	  be used as a replacement.
>>>>>>> cd95a335

config BR2_KERNEL_HEADERS_5_17
	bool "kernel headers version 5.17.x are no longer supported"
	select BR2_LEGACY
	help
	  Version 5.17.x of the Linux kernel headers are no longer
	  maintained upstream and are now removed.

config BR2_iwmmxt
	bool "ARM iwmmxt variant removed"
	select BR2_LEGACY
	help
	  Support for the ARM iwmmxt architecture variant in GCC has
	  bitroten and is no longer maintained. GCC maintainers
	  recommend to no longer use it, and suggest to use "xscale"
	  as a replacement architecture variant. See
	  https://gcc.gnu.org/bugzilla/show_bug.cgi?id=106972

config BR2_PACKAGE_UHD_N230
	bool "uhd N230 support removed"
	select BR2_LEGACY
	help
	  uhd N230 support has been dropped by upstream since version
	  4.0.0.0.

config BR2_PACKAGE_UHD_RFNOC
	bool "uhd RFNoC support removed"
	select BR2_LEGACY
	help
	  uhd RFNoC support has been dropped by upstream since version
	  4.0.0.0.

config BR2_PACKAGE_GPSD_OLDSTYLE
	bool "gpsd oldstyle removed"
	select BR2_LEGACY
	help
	  gpsd oldstyle option has been removed by upstream in 2015.

config BR2_GDB_VERSION_9_2
	bool "gdb 9.2 removed"
	select BR2_LEGACY
	help
	  Support for GDB 9.2 has been removed. A new version has
	  automatically been selected.

comment "Legacy options removed in 2022.08"

config BR2_ECLIPSE_REGISTER
	bool "Eclipse integration removed"
	select BR2_LEGACY
	help
	  The Buildroot integration with the Eclipse IDE has been
	  removed, as the corresponding Eclipse plugin is no longer
	  maintained, and is no longer usable with current versions of
	  Eclipse.

config BR2_csky
	bool "csky architecture removed"
	select BR2_LEGACY
	help
	  The csky architecture was removed, by lack of toolchain
	  support.

config BR2_PACKAGE_MESA3D_DRI_DRIVER_I915
	bool "mesa DRI i915 driver removed"
	select BR2_LEGACY
	help
	  The DRI i915 driver was removed upstream.

config BR2_PACKAGE_MESA3D_DRI_DRIVER_I965
	bool "mesa DRI i965 driver removed"
	select BR2_LEGACY
	help
	  The DRI i965 driver was removed upstream.

config BR2_PACKAGE_MESA3D_DRI_DRIVER_NOUVEAU
	bool "mesa DRI nouveau driver removed"
	select BR2_LEGACY
	help
	  The DRI radeon nouveau was removed upstream.

config BR2_PACKAGE_MESA3D_DRI_DRIVER_RADEON
	bool "mesa DRI radeon r100 driver removed"
	select BR2_LEGACY
	help
	  The DRI radeon r100 driver was removed upstream.

config BR2_GCC_VERSION_9_X
	bool "gcc 9.x support removed"
	select BR2_LEGACY
	help
	  Support for gcc version 9.x has been removed. The current
	  default version (11.x or later) has been selected instead.

config BR2_PACKAGE_PHP_EXT_WDDX
	bool "php wddx removed"
	select BR2_LEGACY
	help
	  The WDDX extension was removed from php.

config BR2_nds32
	bool "nds32 architecture removed"
	select BR2_LEGACY
	help
	  Support for the nds32 architecture has been removed, due to
	  its support being removed from the upstream Linux kernel,
	  and its lack of maintenance in Buildroot.

config BR2_PACKAGE_RTL8723BS
	bool "rtl8723bs removed"
	select BR2_LEGACY
	help
	  Package was removed because it is not compatible with latest
	  kernels and is not maintained anymore: code has been removed
	  in 2017 as driver is available in the linux-next tree.

comment "Legacy options removed in 2022.05"

config BR2_PACKAGE_KTAP
	bool "ktap removed"
	select BR2_LEGACY
	help
	  Package was removed because it is not compatible with latest
	  kernels and is not maintained anymore (no release since 2013).

config BR2_KERNEL_HEADERS_5_16
	bool "kernel headers version 5.16.x are no longer supported"
	select BR2_LEGACY
	help
	  Version 5.16.x of the Linux kernel headers are no longer
	  maintained upstream and are now removed.

config BR2_KERNEL_HEADERS_4_4
	bool "kernel headers version 4.4.x are no longer supported"
	select BR2_LEGACY
	help
	  Version 4.4.x of the Linux kernel headers are no longer
	  maintained upstream and are now removed.

config BR2_BINUTILS_VERSION_2_32_X
	bool "binutils 2.32.x has been removed"
	select BR2_LEGACY
	help
	  binutils 2.32 has been removed, use a newer version.

config BR2_sh2a
	bool "sh2a architecture support removed"
	select BR2_LEGACY
	help
	  The SuperH 2A (SH2A) architecture was not maintained, and
	  broken, so its support was dropped.

config BR2_BINUTILS_VERSION_2_35_X
	bool "binutils 2.35.x has been removed"
	select BR2_LEGACY
	help
	  binutils 2.35 has been removed, use a newer version.

config BR2_PACKAGE_BOOST_LAYOUT_TAGGED
	bool "boost tagged layout removed"
	select BR2_LEGACY
	help
	  Boost tagged layout isn't handled by some packages (e.g. botan
	  or libcpprestsdk).

config BR2_PACKAGE_BOOST_LAYOUT_VERSIONED
	bool "boost versioned layout removed"
	select BR2_LEGACY
	help
	  Boost versioned layout isn't handled by a number of autotools
	  and cmake packages (e.g. azmq, cc-tool, i2pd).

comment "Legacy options removed in 2022.02"

config BR2_TARGET_ROOTFS_OCI_ENTRYPOINT_ARGS
	string "entrypoint argumetns has been changed as command"
	help
	  The OCI image BR2_TARGET_ROOTFS_OCI_ENTRYPOINT_ARGS option
	  has been renamed to BR2_TARGET_ROOTFS_OCI_CMD to better
	  reflect its relation to the actual 'command' of the OCI
	  image.

	  The new semantic for BR2_TARGET_ROOTFS_OCI_CMD is slightly
	  differnt in relation to how it is interpreted, so be sure to
	  review the help entry for it.

	  Due to this breaking change, the old value here could not be
	  set to the new variable.

config BR2_TARGET_ROOTFS_OCI_ENTRYPOINT_ARGS_WRAP
	bool
	default y if BR2_TARGET_ROOTFS_OCI_ENTRYPOINT_ARGS != ""
	select BR2_LEGACY

config BR2_PACKAGE_LIBCURL_LIBNSS
	bool "libcurl NSS removed"
	select BR2_LEGACY
	help
	  NSS was deprecated in libcurl 7.82.0.

config BR2_PACKAGE_WESTON_DEFAULT_FBDEV
	bool "weston fbdev removed"
	select BR2_LEGACY
	help
	  fbdev was deprecated in weston 10.0.0.

config BR2_PACKAGE_WESTON_FBDEV
	bool "weston fbdev compositor removed"
	select BR2_LEGACY
	help
	  fbdev compositor was deprecated in weston 10.0.0.

config BR2_PACKAGE_PYTHON_PYCLI
	bool "python-pycli removed"
	select BR2_LEGACY
	help
	  Package was removed because it is not compatible with python
	  3.10 and is not maintained anymore (no release since 2012).

config BR2_PACKAGE_LINUX_TOOLS_BPFTOOL
	bool "bpftool was moved"
	select BR2_LEGACY
	select BR2_PACKAGE_BPFTOOL
	help
	  The linux-tools bpftool build has been moved out
	  of the linux-tools package.

config BR2_TARGET_UBOOT_NEEDS_PYTHON2
	bool "host-python 2.7 support for U-Boot was removed"
	select BR2_LEGACY
	help
	  Option was removed together with python 2.7 support.

config BR2_PACKAGE_GST1_PLUGINS_BAD_PLUGIN_LIBMMS
	bool "gst1-plugins-bad plugin libmms was removed"
	depends on BR2_USE_WCHAR
	depends on BR2_TOOLCHAIN_HAS_THREADS
	select BR2_LEGACY
	help
	  This plugin was removed with gst1-plugins-bad-1.20.0.

config BR2_PACKAGE_PYTHON_FUNCTOOLS32
	bool "python-functools32 removed"
	select BR2_LEGACY
	help
	  Package was removed together with python 2.7 support.

config BR2_PACKAGE_PYTHON_ENUM34
	bool "python-enum34 removed"
	select BR2_LEGACY
	help
	  Package was removed together with python 2.7 support.

config BR2_PACKAGE_PYTHON_ENUM
	bool "python-enum removed"
	select BR2_LEGACY
	help
	  Package was removed together with python 2.7 support.

config BR2_PACKAGE_PYTHON_DIALOG
	bool "python-dialog removed"
	select BR2_LEGACY
	help
	  Package was removed together with python 2.7 support.

config BR2_PACKAGE_PYTHON_CONFIGOBJ
	bool "python-configobj removed"
	select BR2_LEGACY
	help
	  Package was removed together with python 2.7 support.

config BR2_PACKAGE_PYTHON_YIELDFROM
	bool "python-yieldfrom removed"
	select BR2_LEGACY
	help
	  Package was removed together with python 2.7 support.

config BR2_PACKAGE_PYTHON_TYPING
	bool "python-typing removed"
	select BR2_LEGACY
	help
	  Package was removed together with python 2.7 support.

config BR2_PACKAGE_PYTHON_SUBPROCESS32
	bool "python-subprocess32 removed"
	select BR2_LEGACY
	help
	  Package was removed together with python 2.7 support.

config BR2_PACKAGE_PYTHON_SINGLEDISPATCH
	bool "python-singledispatch removed"
	select BR2_LEGACY
	help
	  Package was removed together with python 2.7 support.

config BR2_PACKAGE_PYTHON_PYRO
	bool "python-pyro removed"
	select BR2_LEGACY
	help
	  Package was removed together with python 2.7 support.

config BR2_PACKAGE_PYTHON_PYPCAP
	bool "python-pypcap removed"
	select BR2_LEGACY
	help
	  Package was removed together with python 2.7 support.

config BR2_PACKAGE_PYTHON_PATHLIB2
	bool "python-pathlib2 removed"
	select BR2_LEGACY
	help
	  Package was removed together with python 2.7 support.

config BR2_PACKAGE_PYTHON_PAM
	bool "python-pam removed"
	select BR2_LEGACY
	help
	  Package was removed together with python 2.7 support.

config BR2_PACKAGE_PYTHON_NFC
	bool "python-nfc removed"
	select BR2_LEGACY
	help
	  Package was removed together with python 2.7 support.

config BR2_PACKAGE_PYTHON_MAD
	bool "python-mad removed"
	select BR2_LEGACY
	help
	  Package was removed together with python 2.7 support.

config BR2_PACKAGE_PYTHON_IPADDRESS
	bool "python-ipaddress removed"
	select BR2_LEGACY
	help
	  Package was removed together with python 2.7 support.

config BR2_PACKAGE_PYTHON_IPADDR
	bool "python-ipaddr removed"
	select BR2_LEGACY
	help
	  Package was removed together with python 2.7 support.

config BR2_PACKAGE_PYTHON_ID3
	bool "python-id3 removed"
	select BR2_LEGACY
	help
	  Package was removed together with python 2.7 support.

config BR2_PACKAGE_PYTHON_FUTURES
	bool "python-futures removed"
	select BR2_LEGACY
	help
	  Package was removed together with python 2.7 support.

config BR2_PACKAGE_PYTHON_BACKPORTS_SSL_MATCH_HOSTNAME
	bool "python-backports-ssl-match-hostname removed"
	select BR2_LEGACY
	help
	  Package was removed together with python 2.7 support.

config BR2_PACKAGE_PYTHON_BACKPORTS_SHUTIL_GET_TERMINAL_SIZE
	bool "python-backports-shutil-get-terminal-size removed"
	select BR2_LEGACY
	help
	  Package was removed together with python 2.7 support.

config BR2_PACKAGE_PYTHON_BACKPORTS_ABC
	bool "python-backports-abc removed"
	select BR2_LEGACY
	help
	  Package was removed together with python 2.7 support.

config BR2_PACKAGE_PYTHON
	bool "python2.7 package removed"
	select BR2_LEGACY
	help
	  Python 2.7 is EOL since April 2020 and has been removed.

	  https://www.python.org/dev/peps/pep-0373/

config BR2_TARGET_UBOOT_ZYNQ_IMAGE
	bool "Generate image for Xilinx Zynq"
	select BR2_LEGACY
	help
	  Since 2016.1, U-Boot can natively generate the Zynq boot
	  image, and so the Xilinx-specific format and tools have been
	  removed. Should you still have an older U-Boot that needs
	  this, a python3 version of the zynq-boot-bin.py script can be
	  downloaded from the URL below and called from a post-build
	  script.

	  https://gist.githubusercontent.com/jameshilliard/e09235dfc6f96c11418a134e6ebf7890/raw/135b7480c405ae8a77a9db615e495f9a9f2d3242/zynq-boot-bin.py

config BR2_PACKAGE_RPI_BT_FIRMWARE
	bool "rpi-bt-firmware package was renamed"
	depends on BR2_arm || BR2_aarch64
	select BR2_LEGACY
	select BR2_PACKAGE_BRCMFMAC_SDIO_FIRMWARE_RPI
	select BR2_PACKAGE_BRCMFMAC_SDIO_FIRMWARE_RPI_BT
	help
	  Package rpi-bt-firmware was moved as option to
	  package brcmfmac_sdio-firmware-rpi.

config BR2_PACKAGE_RPI_WIFI_FIRMWARE
	bool "rpi-wifi-firmware package was renamed"
	depends on BR2_arm || BR2_aarch64
	select BR2_LEGACY
	select BR2_PACKAGE_BRCMFMAC_SDIO_FIRMWARE_RPI
	select BR2_PACKAGE_BRCMFMAC_SDIO_FIRMWARE_RPI_WIFI
	help
	  Package rpi-wifi-firmware was moved as option to
	  package brcmfmac_sdio-firmware-rpi.

config BR2_PACKAGE_HOST_GDB_PYTHON
	bool "GDB Python2 support removed"
	select BR2_LEGACY
	help
	  Python2 is deprecated and no longer supported.
	  Please migrate to Python3.

config BR2_PACKAGE_GSTREAMER1_MM
	bool "gstreamer1-mm package removed"
	select BR2_LEGACY
	help
	  This package has been removed as it is not actively
	  maintained anymore and does not support glibmm-2.68 API.

config BR2_KERNEL_HEADERS_5_14
	bool "kernel headers version 5.14.x are no longer supported"
	select BR2_LEGACY
	help
	  Version 5.14.x of the Linux kernel headers are no longer
	  maintained upstream and are now removed.

config BR2_PACKAGE_PYTHON_BACKPORTS_FUNCTOOLS_LRU_CACHE
	bool "python-backports-functools-lru-cache package removed"
	select BR2_LEGACY
	help
	  This package has been removed as python-setuptools-scm
	  dropped support of python 2 since version 6.0.0.

config BR2_PACKAGE_CIVETWEB_WITH_LUA
	bool "civetweb lua support option removed"
	select BR2_LEGACY
	help
	  Lua support does not depend on a version of Lua bundled
	  within the Civetweb sources anymore. Lua support is
	  automatically enabled if an Lua interpreter (lua or luajit)
	  is enabled in Buildroot.

config BR2_PACKAGE_SUNXI_MALI_MAINLINE_DRIVER
	bool "sunxi-mali-mainline-driver package was renamed"
	select BR2_LEGACY
	select BR2_PACKAGE_SUNXI_MALI_UTGARD_DRIVER
	help
	  Since the removal of the sunxi-mali-driver package, the
	  sunxi-mali-mainline-driver package that coexisted became the
	  only package to provide the Sunxi Mali driver. The "-mainline"
	  suffix being undescriptive nowadays and before adding new
	  packages bringing Mali support for other SoCs/GPU flavors, it
	  is clearer to rename it SUNXI_MALI_UTGARD_DRIVER.

config BR2_PACKAGE_SUNXI_MALI_MAINLINE
	bool "sunxi-mali-mainline package was renamed"
	select BR2_LEGACY
	select BR2_PACKAGE_SUNXI_MALI_UTGARD
	help
	  Since the removal of the sunxi-mali package, the
	  sunxi-mali-mainline package that coexisted became the only
	  package to provide Mali blobs. The "-mainline" suffix being
	  undescriptive nowadays and before adding new packages bringing
	  Mali support for other SoCs/GPU flavors, it is clearer to
	  rename it SUNXI_MALI_UTGARD.

config BR2_PACKAGE_SUNXI_MALI_MAINLINE_R6P2
	bool "sunxi-mali-mainline-r6p2 was renamed"
	select BR2_LEGACY
	select BR2_PACKAGE_SUNXI_MALI_UTGARD_R6P2
	help
	  The sunxi-mali-mainline package has been renamed
	  sunxi-mali-utgard, the suboptions of this package have also
	  been renamed accordingly.

config BR2_PACKAGE_SUNXI_MALI_MAINLINE_R8P1
	bool "sunxi-mali-mainline-r8p1 was renamed"
	select BR2_LEGACY
	select BR2_PACKAGE_SUNXI_MALI_UTGARD_R8P1
	help
	  The sunxi-mali-mainline package has been renamed
	  sunxi-mali-utgard, the suboptions of this package have also
	  been renamed accordingly.

config BR2_PACKAGE_QT5WEBKIT_EXAMPLES
	bool "qt5webkit-examples removed"
	select BR2_LEGACY
	help
	  The qt5webkit-examples package is unmaintained and has been
	  removed.

config BR2_TOOLCHAIN_EXTERNAL_BOOTLIN_RISCV64_GLIBC_BLEEDING_EDGE
	bool "Bootlin riscv64 glibc bleeding-edge toolchain removed"
	select BR2_LEGACY
	help
	  The RISC-V 64-bit LP64 Bootlin toolchains have been removed,
	  in favor of RISC-V 64-bit LP64D toolchains.

config BR2_TOOLCHAIN_EXTERNAL_BOOTLIN_RISCV64_MUSL_BLEEDING_EDGE
	bool "Bootlin riscv64 musl bleeding-edge toolchain removed"
	select BR2_LEGACY
	help
	  The RISC-V 64-bit LP64 Bootlin toolchains have been removed,
	  in favor of RISC-V 64-bit LP64D toolchains.

config BR2_PACKAGE_IPUTILS_TFTPD
	bool "iputils tftpd option removed"
	select BR2_LEGACY
	help
	  tftpd has been removed from iputils since version 20211215.

config BR2_PACKAGE_IPUTILS_TRACEROUTE6
	bool "iputils traceroute6 option removed"
	select BR2_LEGACY
	help
	  traceroute6 has been removed from iputils since version
	  20211215.

config BR2_PACKAGE_LIBMEDIAART_BACKEND_NONE
	bool "libmediaart 'none' backend removed"
	select BR2_LEGACY
	help
	  'none' backend has been removed from libmediaart since version
	  1.9.5.

config BR2_PACKAGE_MPD_UPNP
	bool "MPD UPnP configuration changed"
	select BR2_LEGACY
	help
	  From version 0.23, MPD supports npupnp in addition to pupnp to
	  provide database access to a UPnP media server. To preserve
	  the existing functionality, the pupnp option has been selected
	  in the MPD UPnP configuration.
# Note: BR2_PACKAGE_MPD_UPNP is still referenced from package/mpd/Config.in

comment "Legacy options removed in 2021.11"

config BR2_OPENJDK_VERSION_LTS
	bool "OpenJDK LTS version was renamed to OpenJDK 11"
	select BR2_LEGACY
	select BR2_PACKAGE_OPENJDK_VERSION_11
	help
	  The LTS version option was renamed to OpenJDK 11 to make it
	  clear what LTS version is.

config BR2_OPENJDK_VERSION_LATEST
	bool "OpenJDK latest version (16.x) was removed"
	select BR2_LEGACY
	select BR2_PACKAGE_OPENJDK_VERSION_17
	help
	  OpenJDK 16.x is no longer mainted, so the option has been
	  removed. Use OpenJDK 17.x instead.

config BR2_PACKAGE_MPD_TIDAL
	bool "mpd tidal option removed"
	select BR2_LEGACY
	help
	  tidal has been removed from mpd since version 0.22.10.

config BR2_PACKAGE_MROUTED_RSRR
	bool "RSRR for RSVP removed in mrouted v4.4"
	select BR2_LEGACY
	help
	  The RSRR configure option and feature was dropped in upstream
	  mrouted as of v4.4.  This feature was marked as experimental
	  since its inception well before v4.0 and was never deployed
	  in the field outside of academia.

config BR2_BINUTILS_VERSION_CSKY
	bool "binutils csky version removed"
	select BR2_LEGACY
	help
	  Support for binutils csky version has been removed.

config BR2_GCC_VERSION_CSKY
	bool "gcc csky version removed"
	select BR2_LEGACY
	help
	  Support for gcc csky version has been removed.

config BR2_PACKAGE_CANFESTIVAL
	bool "canfestival package removed"
	select BR2_LEGACY
	help
	  This package has been removed as it is unmaintained since
	  November 2017.

config BR2_PACKAGE_NMAP_NDIFF
	bool "The ndiff utility has been removed"
	select BR2_LEGACY
	select BR2_PACKAGE_PYTHON_PYNDIFF
	help
	  The ndiff utility provided by nmap requires python2 which is
	  deprecated. The same functionality is provided by the python
	  package pyndiff.

config BR2_GDB_VERSION_8_3
	bool "gdb version 8.3.x removed"
	select BR2_LEGACY
	help
	  gdb 8.3.x has been removed, use a newer version instead.

config BR2_PACKAGE_PYTHON_MELD3
	bool "python-meld3 package removed"
	select BR2_LEGACY
	help
	  This package has been removed as it is unmaintained since
	  April 2020.

config BR2_PACKAGE_STRONGSWAN_EAP
	bool "strongswan EAP plugins now individually selectable"
	select BR2_LEGACY
	help
	  The various EAP plugins are now individually selectable.

config BR2_PACKAGE_GNURADIO_PAGER
	bool "gnuradio gr-flex support removed"
	select BR2_LEGACY
	help
	  gr-flex has been removed from gnuradio since version 3.8.0.0.

config BR2_KERNEL_HEADERS_5_11
	bool "kernel headers version 5.11.x are no longer supported"
	select BR2_LEGACY
	help
	  Version 5.11.x of the Linux kernel headers are no longer
	  maintained upstream and are now removed.

config BR2_KERNEL_HEADERS_5_12
	bool "kernel headers version 5.12.x are no longer supported"
	select BR2_LEGACY
	help
	  Version 5.12.x of the Linux kernel headers are no longer
	  maintained upstream and are now removed.

config BR2_KERNEL_HEADERS_5_13
	bool "kernel headers version 5.13.x are no longer supported"
	select BR2_LEGACY
	help
	  Version 5.13.x of the Linux kernel headers are no longer
	  maintained upstream and are now removed.

comment "Legacy options removed in 2021.08"

config BR2_TARGET_GRUB2_BUILTIN_MODULES
	string "the grub2 builtin modules has been renamed"
	help
	  This option has been split to separate the builtin modules
	  between BR2_TARGET_GRUB2_BUILTIN_MODULES_PC and
	  BR2_TARGET_GRUB2_BUILTIN_MODULES_EFI.

config BR2_TARGET_GRUB2_BUILTIN_MODULES_WRAP
	bool
	default y if BR2_TARGET_GRUB2_BUILTIN_MODULES != ""
	select BR2_LEGACY

config BR2_TARGET_GRUB2_BUILTIN_CONFIG
	string "the grub2 builtin configuration has been renamed"
	help
	  This option has been split to separate the builtin
	  configuration between BR2_TARGET_GRUB2_BUILTIN_CONFIG_PC and
	  BR2_TARGET_GRUB2_BUILTIN_CONFIG_EFI.

config BR2_TARGET_GRUB2_BUILTIN_CONFIG_WRAP
	bool
	default y if BR2_TARGET_GRUB2_BUILTIN_CONFIG != ""
	select BR2_LEGACY

config BR2_PACKAGE_LIBMCRYPT
	bool "libmcrypt package was removed"
	select BR2_LEGACY
	help
	  This package has been removed as "the last update to libmcrypt
	  was in 2007, despite years of unmerged patches. These facts
	  have led security experts to declare mcrypt abandonware and
	  discourage its use in new development" (extract from
	  https://en.wikipedia.org/wiki/Mcrypt).

config BR2_PACKAGE_MCRYPT
	bool "mcrypt package was removed"
	select BR2_LEGACY
	help
	  This package has been removed as "the last update to libmcrypt
	  was in 2007, despite years of unmerged patches. These facts
	  have led security experts to declare mcrypt abandonware and
	  discourage its use in new development" (extract from
	  https://en.wikipedia.org/wiki/Mcrypt).

config BR2_PACKAGE_PHP_EXT_MCRYPT
	bool "PHP mcrypt extension removed"
	select BR2_LEGACY
	help
	  mcrypt has been removed from php since version 7.2.0.

config BR2_BINUTILS_VERSION_2_34_X
	bool "binutils 2.34 has been removed"
	select BR2_LEGACY
	help
	  binutils 2.34 has been removed, use a newer version.

config BR2_PACKAGE_LIBSOIL
	bool "libsoil package removed"
	select BR2_LEGACY
	help
	  The libsoil package was removed. All packages needing
	  libsoil removed the dependency.

config BR2_PACKAGE_CLAPACK
	bool "cblas/clapack package removed"
	select BR2_LEGACY
	select BR2_PACKAGE_LAPACK if BR2_PACKAGE_LAPACK_ARCH_SUPPORTS && BR2_TOOLCHAIN_HAS_FORTRAN
	help
	  The clapack package was removed. LAPACK no longer generates a
	  C version. Use lapack instead. This does require a Fortran
	  compiler however.

config BR2_PACKAGE_SPIDERMONKEY
	bool "spidermonkey package removed"
	select BR2_LEGACY
	help
	  The spidermonkey package was removed. The only package that
	  depended on spidermonkey was polkit. The spidermonkey
	  dependency is replaced with duktape.

config BR2_PACKAGE_KODI_LIBVA
	bool "kodi option to add libva support removed"
	select BR2_LEGACY
	help
	  Kodi still has support for libva if the package is enabled but
	  the kodi-specific dependencies limiting libva support to non-
	  OPENGLES platforms were removed including this option.

config BR2_PACKAGE_PYTHON_COHERENCE
	bool "python-coherence package removed"
	select BR2_LEGACY
	help
	  This package has been removed as it can't be built anymore due
	  to python-twisted being now incompatible with python 2.

config BR2_PACKAGE_PHP_EXT_XMLRPC
	bool "PHP XMLRPC extension removed"
	select BR2_LEGACY
	help
	  The XMLRPC php extension was removed.
	  See: https://wiki.php.net/rfc/unbundle_xmlprc

config BR2_GCC_VERSION_8_X
	bool "gcc 8.x support removed"
	select BR2_LEGACY
	help
	  Support for gcc version 8.x has been removed. The current
	  default version (10.x or later) has been selected instead.

comment "Legacy options removed in 2021.05"

config BR2_PACKAGE_UDISKS_LVM2
	bool "udisks lvm2 support removed"
	select BR2_LEGACY
	help
	  The lvm2 support was removed because udisks < 2.7.0 still
	  depends on lvm2 application library, which was removed
	  in lvm2.

config BR2_PACKAGE_LVM2_APP_LIBRARY
	bool "lvm2 application library removed"
	select BR2_LEGACY
	help
	  The lvm2 application library was removed upstream.

config BR2_PACKAGE_LVM2_LVMETAD
	bool "lvm2 lvmetad removed"
	select BR2_LEGACY
	help
	  The lvm2 lvmetad was removed upstream.

config BR2_PACKAGE_MONKEY
	bool "monkey package removed"
	select BR2_LEGACY
	help
	  This package has been removed as it has not seen any release
	  since 2016 and because TLS is broken on master.

config BR2_PACKAGE_DOCKER_CONTAINERD
	bool "docker-containerd package was renamed to containerd"
	select BR2_LEGACY
	select BR2_PACKAGE_CONTAINERD
	help
	  The containerd project is now independent from Docker.
	  The package was renamed to containerd accordingly.

config BR2_PACKAGE_IOSTAT
	bool "iostat package removed"
	select BR2_LEGACY
	help
	  This package has been removed, use sysstat instead.

config BR2_PACKAGE_SCONESERVER_HTTP_SCONESITE_IMAGE
	bool "sconeserver http::sconesite::image removed"
	select BR2_LEGACY
	help
	  Sconeserver cannot be built with ImageMagick - it uses the
	  "transofrm" function which is removed from public API.

config BR2_PACKAGE_XSERVER_XORG_SERVER_KDRIVE_EVDEV
	bool "KDrive/TinyX evdev input driver removed"
	select BR2_LEGACY
	help
	  The evdev input driver in KDrive was removed.

config BR2_PACKAGE_XSERVER_XORG_SERVER_KDRIVE_KBD
	bool "KDrive/TinyX kbd input driver removed"
	select BR2_LEGACY
	help
	  The kbd input driver in KDrive was removed.

config BR2_PACKAGE_XSERVER_XORG_SERVER_KDRIVE_MOUSE
	bool "KDrive/TinyX mouse input driver removed"
	select BR2_LEGACY
	help
	  The mouse input driver in KDrive was removed.

config BR2_PACKAGE_MESA3D_OSMESA_CLASSIC
	bool "mesa OSMesa (classic) option removed"
	select BR2_LEGACY
	select BR2_PACKAGE_MESA3D_OSMESA_GALLIUM
	help
	  The OSMesa "classic" library option was removed upstream.
	  Only the Gallium-based implementation remains.

config BR2_PACKAGE_MESA3D_DRI_DRIVER_SWRAST
	bool "mesa DRI swrast driver removed"
	select BR2_LEGACY
	select BR2_PACKAGE_MESA3D_GALLIUM_DRIVER_SWRAST
	help
	  The DRI swrast driver was removed upstream.
	  Only the Gallium-based implementation remains.

config BR2_PACKAGE_KODI_SCREENSAVER_CRYSTALMORPH
	bool "kodi-screensaver-crystalmorph removed"
	select BR2_LEGACY
	help
	  The package received its last updates in 2017, is not part
	  of the official Kodi github repo and its build is broken
	  with Kodi 19.x, so it was removed.

comment "Legacy options removed in 2021.02"

config BR2_PACKAGE_MPD_AUDIOFILE
	bool "mpd audiofile support removed"
	select BR2_LEGACY
	help
	  The audiofile support was removed from mpd as audiofile is
	  affected by multiple CVEs and is not maintained anymore (no
	  release since 2013).

config BR2_PACKAGE_AUDIOFILE
	bool "audiofile package removed"
	select BR2_LEGACY
	help
	  The audiofile package was removed as it is affected by
	  multiple CVEs and is not maintained anymore (no release since
	  2013).

config BR2_BINUTILS_VERSION_2_33_X
	bool "binutils 2.33.x has been removed"
	select BR2_LEGACY
	help
	  binutils 2.33.x has been removed, use a newer version.

config BR2_PACKAGE_LIBUPNP18
	bool "libupnp18 package removed"
	select BR2_LEGACY
	select BR2_PACKAGE_LIBUPNP
	help
	  Version 1.8.x of libupnp (i.e. libupnp18) has been removed
	  because it will never be fixed against CallStranger a.k.a.
	  CVE-2020-12695. The libupnp package (which has been updated to
	  version 1.14.x) has been selected instead.

config BR2_PACKAGE_BOA
	bool "boa package removed"
	select BR2_LEGACY
	help
	  The boa package was removed as it is affected by multiple
	  CVEs and is not maintained anymore (no release since 2005).

config BR2_PACKAGE_LINUX_FIRMWARE_IMX_SDMA
	bool "imx sdma firmware is provided by firmware-imx"
	select BR2_LEGACY
	select BR2_PACKAGE_FREESCALE_IMX
	select BR2_PACKAGE_FIRMWARE_IMX
	help
	  linux-firmware provide the same firmware as firmware-imx.
	  We prefer using firmware-imx as the only provider.

config BR2_GDB_VERSION_8_2
	bool "gdb 8.2.x has been removed"
	select BR2_LEGACY
	help
	  gdb 8.2 support has been removed, you can use a newer
	  version such as 8.3 or more recent.

config BR2_PACKAGE_HOST_RCW
	bool "rcw package was renamed to qoriq-rcw"
	select BR2_PACKAGE_HOST_QORIQ_RCW
	select BR2_LEGACY
	help
	  The rcw package was specific to the QorIQ platform, so it has
	  been renamed to qoriq-rcw, to leave room for other *-rcw
	  packages for other platforms.

config BR2_KERNEL_HEADERS_5_9
	bool "kernel headers version 5.9.x are no longer supported"
	select BR2_LEGACY
	help
	  Version 5.9.x of the Linux kernel headers are no longer
	  maintained upstream and are now removed.

config BR2_KERNEL_HEADERS_5_8
	bool "kernel headers version 5.8.x are no longer supported"
	select BR2_LEGACY
	help
	  Version 5.8.x of the Linux kernel headers are no longer
	  maintained upstream and are now removed.

config BR2_powerpc_601
	bool "PowerPC 601 support removed"
	select BR2_LEGACY
	help
	  The support for the PowerPC 601 processors has been removed.

config BR2_PACKAGE_TI_SGX_LIBGBM
	bool "ti-sgx-libgbm support removed"
	select BR2_LEGACY
	help
	  TI has merged the ti-sgx-libgbm package with the ti-sgx-um
	  package

config BR2_PACKAGE_IPSEC_TOOLS
	bool "ipsec-tools package was removed"
	select BR2_LEGACY
	help
	  This package has been removed as it has security issues and
	  has been abandoned since 2014.

comment "Legacy options removed in 2020.11"

config BR2_PACKAGE_GPSD_FIXED_PORT_SPEED
	bool "compile with fixed serial port speed"
	select BR2_LEGACY
	help
	  Since gpsd 3.20, GPSD_FIXED_PORT_SPEED is replaced
	  by runtime option --speed.

config BR2_PACKAGE_GPSD_RECONFIGURE
	bool "allow gpsd to change device settings"
	select BR2_LEGACY
	help
	  Since gpsd 3.21, GPSD_RECONFIGURE is replaced
	  by runtime option --passive.

config BR2_PACKAGE_GPSD_CONTROLSEND
	bool "allow gpsctl/gpsmon to change device settings"
	select BR2_LEGACY
	help
	  Option removed in gpsd 3.21

config BR2_PACKAGE_OPENCV
	bool "opencv package was removed"
	select BR2_LEGACY
	help
	  This package has been removed, use opencv3 instead.

config BR2_PACKAGE_LIBCROCO
	bool "libcroco package was removed"
	select BR2_LEGACY
	help
	  This package has been removed as it is affected by several
	  security issues such as CVE-2020-12825 which will never be
	  fixed as libcroco has been archived.

config BR2_PACKAGE_BELLAGIO
	bool "bellagio package was removed"
	select BR2_LEGACY
	help
	  This package has been removed as it is not maintained anymore
	  (no release since 2011).

config BR2_PACKAGE_SYSTEMD_JOURNAL_GATEWAY
	bool "systemd-journal-gatewayd now in systemd-journal-remote"
	select BR2_LEGACY
	select BR2_PACKAGE_SYSTEMD_JOURNAL_REMOTE
	help
	  All system journal remote programs are now enabled using
	  BR2_PACKAGE_SYSTEMD_JOURNAL_REMOTE.

config BR2_TARGET_UBOOT_BOOT_SCRIPT
	bool "u-boot script generation was moved"
	select BR2_LEGACY
	select BR2_PACKAGE_HOST_UBOOT_TOOLS
	select BR2_PACKAGE_HOST_UBOOT_TOOLS_BOOT_SCRIPT
	help
	  Migrated U-Boot script generation to uboot-tools

# Note: BR2_TARGET_UBOOT_BOOT_SCRIPT_SOURCE is still referenced from
# package/uboot-tools/Config.in
config BR2_TARGET_UBOOT_BOOT_SCRIPT_SOURCE
	string "The uboot script source string has been renamed"
	depends on BR2_TARGET_UBOOT_BOOT_SCRIPT
	help
	  Migrated U-Boot script generation to uboot-tools.
	  New option is named
	  BR2_PACKAGE_HOST_UBOOT_TOOLS_BOOT_SCRIPT_SOURCE

config BR2_TARGET_UBOOT_ENVIMAGE
	bool "u-boot env generation was moved"
	select BR2_LEGACY
	select BR2_PACKAGE_HOST_UBOOT_TOOLS
	select BR2_PACKAGE_HOST_UBOOT_TOOLS_ENVIMAGE
	help
	  Migrated U-Boot env generation to uboot-tools

# Note: BR2_TARGET_UBOOT_ENVIMAGE_SOURCE is still referenced from
# package/uboot-tools/Config.in
config BR2_TARGET_UBOOT_ENVIMAGE_SOURCE
	string "The uboot env image source string has been renamed"
	depends on BR2_TARGET_UBOOT_ENVIMAGE
	help
	  Migrated U-Boot env generation to uboot-tools.
	  New option is named
	  BR2_PACKAGE_HOST_UBOOT_TOOLS_ENVIMAGE_SOURCE

# Note: BR2_TARGET_UBOOT_ENVIMAGE_SIZE is still referenced from
# package/uboot-tools/Config.in
config BR2_TARGET_UBOOT_ENVIMAGE_SIZE
	string "The uboot env image size string has been renamed"
	depends on BR2_TARGET_UBOOT_ENVIMAGE
	help
	  Migrated U-Boot env generation to uboot-tools.
	  New option is named BR2_PACKAGE_HOST_UBOOT_TOOLS_ENVIMAGE_SIZE

config BR2_TARGET_UBOOT_ENVIMAGE_REDUNDANT
	bool "u-boot env generation was moved"
	depends on BR2_TARGET_UBOOT_ENVIMAGE
	select BR2_PACKAGE_HOST_UBOOT_TOOLS_ENVIMAGE_REDUNDANT
	help
	  Migrated U-Boot env generation to uboot-tools

config BR2_PACKAGE_KISMET_CLIENT
	bool "kismet client support was removed"
	select BR2_LEGACY
	help
	  Kismet client support was removed since version 2019-04-R1.

config BR2_PACKAGE_KISMET_DRONE
	bool "kismet drone support was removed"
	select BR2_LEGACY
	help
	  Kismet drone support was removed since version 2019-04-R1.

config BR2_GCC_VERSION_7_X
	bool "gcc 7.x support removed"
	select BR2_LEGACY
	help
	  Support for gcc version 7.x has been removed. The current
	  default version (9.x or later) has been selected instead.

config BR2_PACKAGE_GST1_VALIDATE
	bool "gst1-validate was moved to gst1-devtools"
	select BR2_PACKAGE_GST1_DEVTOOLS
	select BR2_LEGACY
	help
	  This package has been removed, use gst1-devtools instead.

config BR2_PACKAGE_GST1_PLUGINS_BAD_PLUGIN_YADIF
	bool "gst1-plugins-bad yadif plugin was removed"
	select BR2_LEGACY
	select BR2_PACKAGE_GST1_PLUGINS_GOOD_PLUGIN_DEINTERLACE
	help
	  This plugin was removed with gst1-plugins-bad-1.18.0, the
	  same functionality has moved to gst1-plugins-good
	  deinterlace plugin (method=yadif).

config BR2_PACKAGE_GQVIEW
	bool "gqview package was removed"
	select BR2_LEGACY
	help
	  This package has been removed as it is not maintained anymore
	  (no release since 2006).

config BR2_PACKAGE_WESTON_IMX
	bool "weston-imx package was removed"
	select BR2_LEGACY
	help
	  This package has been removed, use weston instead.

config BR2_KERNEL_HEADERS_5_7
	bool "kernel headers version 5.7.x are no longer supported"
	select BR2_LEGACY
	help
	  Version 5.7.x of the Linux kernel headers are no longer
	  maintained upstream and are now removed.

config BR2_PACKAGE_TINYHTTPD
	bool "tinyhttpd package removed"
	select BR2_LEGACY
	help
	  The tinyhttpd package was removed as it is affected by
	  CVE-2002-1819 and is not maintained anymore (no release since
	  2001).

config BR2_PACKAGE_XSERVER_XORG_SERVER_AIGLX
	bool "X.org Enable AIGLX Extension"
	select BR2_LEGACY
	help
	  AIGLX Extension was removed in X.org X server version 1.19.0

config BR2_PACKAGE_AMD_CATALYST
	bool "amd-catalyst"
	select BR2_LEGACY
	help
	  Current X.org server is incompatible with this driver.

config BR2_PACKAGE_NVIDIA_TEGRA23
	bool "nvidia-tegra23 package removed"
	select BR2_LEGACY
	help
	  Current X.org server is incompatible with this driver.

config BR2_GDB_VERSION_8_1
	bool "gdb 8.1.x has been removed"
	select BR2_LEGACY
	help
	  The 8.1.x version of gdb has been removed. Use a newer
	  version instead.

comment "Legacy options removed in 2020.08"

config BR2_TOOLCHAIN_EXTERNAL_CODESOURCERY_AMD64
	bool "toolchain-external-codesourcery-amd64 removed"
	select BR2_LEGACY
	help
	  The CodeSourcery toolchain for AMD64, in version 2016.11 was
	  dropped, due to it using a too old gcc 6.2.0 compiler which
	  caused issues compiling a number of recent packages
	  (e.g. Boost). CodeSourcery has stopped making newer versions
	  of this toolchain publicly available, so it was not possible
	  to update it.

config BR2_KERNEL_HEADERS_5_6
	bool "kernel headers version 5.6.x are no longer supported"
	select BR2_LEGACY
	help
	  Version 5.6.x of the Linux kernel headers are no longer
	  maintained upstream and are now removed.

config BR2_KERNEL_HEADERS_5_5
	bool "kernel headers version 5.5.x are no longer supported"
	select BR2_LEGACY
	help
	  Version 5.5.x of the Linux kernel headers are no longer
	  maintained upstream and are now removed.

config BR2_BINUTILS_VERSION_2_31_X
	bool "binutils version 2.31.1 support removed"
	select BR2_LEGACY
	help
	  Support for binutils version 2.31.1 has been removed. The
	  current default version (2.33.1 or later) has been selected
	  instead.

config BR2_PACKAGE_KODI_PERIPHERAL_STEAMCONTROLLER
	bool "kodi-peripheral-steamcontroller package was removed"
	select BR2_LEGACY
	help
	  This package is broken.

comment "Legacy options removed in 2020.05"

config BR2_PACKAGE_WIRINGPI
	bool "wiringpi package removed"
	select BR2_LEGACY
	help
	  The author of wiringpi has deprecated the package, and
	  completely removed the git tree that was serving the
	  sources, with this message:
	  Please look for alternatives for wiringPi

config BR2_PACKAGE_PYTHON_PYCRYPTO
	bool "python-pycrypto package removed"
	select BR2_LEGACY
	help
	  This package has been removed, use python-pycryptodomex
	  instead.

config BR2_PACKAGE_MTDEV2TUIO
	bool "mtdev2tuio package removed"
	select BR2_LEGACY
	help
	  The mtdev2tuio package was removed as it breaks the builds
	  every now and then and is not maintained upstream.

config BR2_PACKAGE_EZXML
	bool "ezxml package removed"
	select BR2_LEGACY
	help
	  The ezXML package was removed as it is affected by several
	  CVEs and is not maintained anymore (no release since 2006).

config BR2_PACKAGE_COLLECTD_LVM
	bool "lvm support in collectd was removed"
	select BR2_LEGACY
	help
	  collectd removed LVM plugin, liblvm2app has been deprecated

config BR2_PACKAGE_PYTHON_PYASN
	bool "duplicate python-pyasn1 package removed"
	select BR2_LEGACY
	select BR2_PACKAGE_PYTHON_PYASN1
	help
	  This package was a duplicate of python-pyasn1.

config BR2_PACKAGE_PYTHON_PYASN_MODULES
	bool "duplicate python-pyasn1-modules package removed"
	select BR2_LEGACY
	select BR2_PACKAGE_PYTHON_PYASN1_MODULES
	help
	  This package was a duplicate of python-pyasn1-modules.

config BR2_PACKAGE_LINUX_FIRMWARE_ATHEROS_10K_QCA6174
	bool "duplicate QCA6174 firmware symbol removed"
	select BR2_LEGACY
	select BR2_PACKAGE_LINUX_FIRMWARE_QUALCOMM_6174
	help
	  This config symbol duplicates existing symbol for QCA6174
	  firmware.

config BR2_PACKAGE_QT5CANVAS3D
	bool "qt5canvas3d was removed"
	select BR2_LEGACY
	help
	  This Qt5 module was removed by the upstream Qt project since
	  Qt 5.13, so the corresponding Buildroot package was removed
	  as well.

config BR2_PACKAGE_KODI_LIBTHEORA
	bool "libtheora support in Kodi was removed"
	select BR2_LEGACY
	help
	  Kodi does not need libtheora

config BR2_PACKAGE_CEGUI06
	bool "BR2_PACKAGE_CEGUI06 was renamed"
	select BR2_PACKAGE_CEGUI
	select BR2_LEGACY
	help
	  The BR2_PACKAGE_CEGUI06 config symbol was renamed to
	  BR2_PACKAGE_CEGUI.

config BR2_GCC_VERSION_5_X
	bool "gcc 5.x support removed"
	select BR2_LEGACY
	help
	  Support for gcc version 5.x has been removed. The current
	  default version (8.x or later) has been selected instead.

comment "Legacy options removed in 2020.02"

config BR2_PACKAGE_JAMVM
	bool "jamvm removed"
	select BR2_LEGACY
	help
	  JamVM has not had a release since 2014 and is unmaintained.

config BR2_PACKAGE_CLASSPATH
	bool "classpath removed"
	select BR2_LEGACY
	help
	  GNU Classpath package was removed. The last upstream
	  release was in 2012 and there hasn't been a commit
	  since 2016.

config BR2_PACKAGE_QT5_VERSION_5_6
	bool "qt 5.6 support removed"
	select BR2_LEGACY
	help
	  Support for Qt 5.6 is EOL and has been removed. The current
	  version (5.12 or later) has been selected instead.

config BR2_PACKAGE_CURL
	bool "BR2_PACKAGE_CURL was renamed"
	select BR2_PACKAGE_LIBCURL_CURL
	select BR2_LEGACY
	help
	  The BR2_PACKAGE_CURL config symbol was renamed to
	  BR2_PACKAGE_LIBCURL_CURL.

config BR2_PACKAGE_GSTREAMER
	bool "gstreamer-0.10 removed"
	select BR2_LEGACY
	help
	  Gstreamer-0.10 package was removed. It has been deprecated
	  upstream since 2012, and is missing a lot of features and
	  fixes compared to gstreamer-1.x.

config BR2_PACKAGE_NVIDIA_TEGRA23_BINARIES_GSTREAMER_PLUGINS
	bool "nvidia-tegra23 binaries gstreamer 0.10.x support removed"
	select BR2_LEGACY
	help
	  Gstreamer 0.10.x is no longer available in Buildroot, so
	  neither is the support in nvidia-tegra23 binaries.

config BR2_PACKAGE_NVIDIA_TEGRA23_BINARIES_NV_SAMPLE_APPS
	bool "nvidia-tegra23 binaries sample apps removed"
	select BR2_LEGACY
	help
	  Gstreamer 0.10.x is no longer available in Buildroot, so
	  neither is the support in nvidia-tegra23 binaries.

config BR2_PACKAGE_FREERDP_GSTREAMER
	bool "freerdp gstreamer 0.10.x support removed"
	select BR2_LEGACY
	help
	  Gstreamer 0.10.x is no longer available in Buildroot, so
	  neither is the support in freerdp.

config BR2_PACKAGE_OPENCV3_WITH_GSTREAMER
	bool "opencv3 gstreamer 0.10.x support removed"
	select BR2_LEGACY
	help
	  Gstreamer 0.10.x is no longer available in Buildroot, so
	  neither is the support in opencv3.

config BR2_PACKAGE_OPENCV_WITH_GSTREAMER
	bool "opencv gstreamer 0.10.x support removed"
	select BR2_LEGACY
	help
	  Gstreamer 0.10.x is no longer available in Buildroot, so
	  neither is the support in opencv.

config BR2_PACKAGE_LIBPLAYER
	bool "libplayer package was removed"
	select BR2_LEGACY
	help
	  The libplayer package was removed. The latest release is
	  from 2010 and none of the backends are available in
	  Buildroot any more.

config BR2_GCC_VERSION_OR1K
	bool "gcc 5.x fork for or1k has been removed"
	select BR2_LEGACY
	help
	  Support for gcc 5.x for or1k has been removed. The current
	  default version (9.x or later) has been selected instead.

config BR2_PACKAGE_BLUEZ_UTILS
	bool "bluez-utils was removed"
	select BR2_LEGACY
	select BR2_PACKAGE_BLUEZ5_UTILS if BR2_TOOLCHAIN_HEADERS_AT_LEAST_3_4 \
		&& BR2_TOOLCHAIN_HAS_SYNC_4
	help
	  The bluez-utils (BlueZ 4.x) package was removed as it is
	  deprecated since a long time. As an alternative, the
	  bluez5-utils (BlueZ 5.x) has been automatically selected in
	  your configuration.

config BR2_PACKAGE_GADGETFS_TEST
	bool "gadgetfs-test was removed"
	select BR2_LEGACY
	help
	  The gadgetfs-test package was removed. Gadgetfs has been
	  deprecated in favour of functionfs. Consider using
	  gadget-tool (gt) instead.

config BR2_PACKAGE_FIS
	bool "fis was removed"
	select BR2_LEGACY
	help
	  The fis package was removed.

config BR2_PACKAGE_REFPOLICY_POLICY_VERSION
	string "refpolicy policy version"
	help
	  The refpolicy policy version option has been moved to the
	  libsepol package.

config BR2_PACKAGE_REFPOLICY_POLICY_VERSION_WRAP
	bool
	default y if BR2_PACKAGE_REFPOLICY_POLICY_VERSION != ""
	select BR2_LEGACY

config BR2_PACKAGE_CELT051
	bool "celt051 package was removed"
	select BR2_LEGACY
	select BR2_PACKAGE_OPUS
	help
	  The celt051 package was removed as it is now obsolete since
	  the CELT codec has been merged into the IETF Opus codec. As
	  a result, the opus package has been automatically selected
	  in your configuration.

config BR2_PACKAGE_WIREGUARD
	bool "wireguard package renamed"
	depends on BR2_TOOLCHAIN_HEADERS_AT_LEAST_3_10
	select BR2_LEGACY
	select BR2_PACKAGE_WIREGUARD_LINUX_COMPAT if BR2_LINUX_KERNEL
	select BR2_PACKAGE_WIREGUARD_TOOLS
	help
	  The wireguard package has been renamed to wireguard-tools
	  for the userspace tooling and wireguard-linux-compat for the
	  kernel side for legacy (<5.6) kernels to match upstream.

config BR2_PACKAGE_PERL_NET_PING
	bool "perl-net-ping was removed"
	select BR2_LEGACY
	help
	  Net::Ping is a Perl core module (ie. bundled with perl).

config BR2_PACKAGE_PERL_MIME_BASE64
	bool "perl-mime-base64 was removed"
	select BR2_LEGACY
	help
	  MIME::Base64 is a Perl core module (ie. bundled with perl).

config BR2_PACKAGE_PERL_DIGEST_MD5
	bool "perl-digest-md5 was removed"
	select BR2_LEGACY
	help
	  Digest::MD5 is a Perl core module (ie. bundled with perl).

config BR2_PACKAGE_ERLANG_P1_ICONV
	bool "erlang-p1-iconv has been removed"
	select BR2_LEGACY
	help
	  The erlang-p1-iconv package was no longer used by ejabberd,
	  and was no longer maintained upstream, so it was removed.

config BR2_KERNEL_HEADERS_5_3
	bool "kernel headers version 5.3.x are no longer supported"
	select BR2_LEGACY
	help
	  Version 5.3.x of the Linux kernel headers are no longer
	  maintained upstream and are now removed.

config BR2_PACKAGE_PYTHON_SCAPY3K
	bool "python-scapy3k is replaced by python-scapy"
	select BR2_LEGACY
	select BR2_PACKAGE_PYTHON_SCAPY
	help
	  python-scapy3k has been deprecated, since python-scapy has
	  gained Python 3 support. Use BR2_PACKAGE_PYTHON_SCAPY
	  instead.

config BR2_BINUTILS_VERSION_2_30_X
	bool "binutils version 2.30 support removed"
	select BR2_LEGACY
	help
	  Support for binutils version 2.30 has been removed. The
	  current default version (2.31 or later) has been selected
	  instead.

config BR2_PACKAGE_RPI_USERLAND_START_VCFILED
	bool "rpi-userland start vcfiled was removed"
	select BR2_LEGACY
	help
	  The vcfiled support was removed upstream.

comment "Legacy options removed in 2019.11"

config BR2_PACKAGE_OPENVMTOOLS_PROCPS
	bool "openvmtools' procps support was removed"
	select BR2_LEGACY
	help
	  Upstream stopped supporting this option a while ago.

config BR2_PACKAGE_ALLJOYN
	bool "alljoyn was removed"
	select BR2_LEGACY
	help
	  The alljoyn framework is dead

config BR2_PACKAGE_ALLJOYN_BASE
	bool "alljoyn-base was removed"
	select BR2_LEGACY
	help
	  The alljoyn framework is dead

config BR2_PACKAGE_ALLJOYN_BASE_CONTROLPANEL
	bool "alljoyn-base control panel was removed"
	select BR2_LEGACY
	help
	  The alljoyn framework is dead

config BR2_PACKAGE_ALLJOYN_BASE_NOTIFICATION
	bool "alljoyn-base notification was removed"
	select BR2_LEGACY
	help
	  The alljoyn framework is dead

config BR2_PACKAGE_ALLJOYN_BASE_ONBOARDING
	bool "alljoyn-base onboarding was removed"
	select BR2_LEGACY
	help
	  The alljoyn framework is dead

config BR2_PACKAGE_ALLJOYN_TCL_BASE
	bool "alljoyn-tcl-base was removed"
	select BR2_LEGACY
	help
	  The alljoyn framework is dead

config BR2_PACKAGE_ALLJOYN_TCL
	bool "alljoyn-tcl was removed"
	select BR2_LEGACY
	help
	  The alljoyn framework is dead

config BR2_TOOLCHAIN_EXTRA_EXTERNAL_LIBS
	string "toolchain-external extra libs option has been renamed"
	help
	  The option BR2_TOOLCHAIN_EXTRA_EXTERNAL_LIBS has
	  been renamed to BR2_TOOLCHAIN_EXTRA_LIBS.

config BR2_TOOLCHAIN_EXTRA_EXTERNAL_LIBS_WRAP
	bool
	default y if BR2_TOOLCHAIN_EXTRA_EXTERNAL_LIBS != ""
	select BR2_LEGACY

config BR2_PACKAGE_PYTHON_PYSNMP_APPS
	bool "python-pysnmp-apps was removed"
	select BR2_LEGACY
	select BR2_PACKAGE_SNMPCLITOOLS
	help
	  Following upstream changes, the python-pysnmp-apps package
	  has been removed, and snmpclitools should be used as a
	  replacement.

config BR2_KERNEL_HEADERS_5_2
	bool "kernel headers version 5.2.x are no longer supported"
	select BR2_LEGACY
	help
	  Version 5.2.x of the Linux kernel headers are no longer
	  maintained upstream and are now removed.

config BR2_TARGET_RISCV_PK
	bool "riscv-pk was removed"
	select BR2_LEGACY
	help
	  The RISC-V Proxy Kernel (pk) and Berkley Boot Loader (BBL)
	  have been replaced with OpenSBI.

config BR2_PACKAGE_SQLITE_STAT3
	bool "sqlite stat3 support was removed"
	select BR2_LEGACY
	help
	  Upstream removed the support for stat3.

config BR2_KERNEL_HEADERS_5_1
	bool "kernel headers version 5.1.x are no longer supported"
	select BR2_LEGACY
	help
	  Version 5.1.x of the Linux kernel headers are no longer
	  maintained upstream and are now removed.

config BR2_PACKAGE_DEVMEM2
	bool "devmem2 package was removed"
	select BR2_LEGACY
	help
	  Use the the Busybox devmem utility, instead, which provides
	  the same functionality.

config BR2_PACKAGE_USTR
	bool "ustr package removed"
	select BR2_LEGACY
	help
	  The 'ustr' package was only used by SELinux libsemanage, but
	  since SELinux 2.7, ustr is no longer used. Therefore, we
	  removed this package from Buildroot.

config BR2_PACKAGE_KODI_SCREENSAVER_PLANESTATE
	bool "kodi-screensaver-planestate package was removed"
	select BR2_LEGACY
	help
	  This package is incompatible with Kodi 18.x.

config BR2_PACKAGE_KODI_VISUALISATION_WAVEFORHUE
	bool "kodi-visualisation-waveforhue package was removed"
	select BR2_LEGACY
	help
	  This package is incompatible with Kodi 18.x.

config BR2_PACKAGE_KODI_AUDIODECODER_OPUS
	bool "kodi-audiodecoder-opus package was removed"
	select BR2_LEGACY
	help
	  This package is incompatible with Kodi 18.x.

config BR2_PACKAGE_MESA3D_OSMESA
	bool "mesa OSMesa option renamed"
	select BR2_PACKAGE_MESA3D_OSMESA_CLASSIC if BR2_PACKAGE_MESA3D_DRI_DRIVER_SWRAST
	select BR2_LEGACY
	help
	  The option was renamed in order to match the naming used
	  by the meson buildsystem.

config BR2_PACKAGE_HOSTAPD_DRIVER_RTW
	bool "hostapd rtl871xdrv driver removed"
	select BR2_LEGACY
	help
	  Since the update of hostapd to 2.9, the patch provided for
	  the rtl871xdrv no longer works, although it
	  applies. Moreover, AP support for Realtek chips is broken
	  anyway in kernels > 4.9. Therefore, this option has been
	  removed.

config BR2_PACKAGE_WPA_SUPPLICANT_DBUS_NEW
	bool "new dbus support option in wpa_supplicant was renamed"
	select BR2_PACKAGE_WPA_SUPPLICANT_DBUS if BR2_TOOLCHAIN_HAS_THREADS
	select BR2_LEGACY
	help
	  The new dbus support option was renamed.

config BR2_PACKAGE_WPA_SUPPLICANT_DBUS_OLD
	bool "old dbus support in wpa_supplicant was removed"
	select BR2_LEGACY
	help
	  The old dbus support was removed.

comment "Legacy options removed in 2019.08"

config BR2_TARGET_TS4800_MBRBOOT
	bool "ts4800-mbrboot package was removed"
	select BR2_LEGACY
	help
	  The defconfig for the TS4800 platform has been removed, so
	  the ts4800-mbrboot package, containing the boot code for
	  this specific platform has been removed as welL.

config BR2_PACKAGE_LIBAMCODEC
	bool "liamcodec package was removed"
	select BR2_LEGACY
	help
	  Support for odroidc2 based systems was removed, making the
	  libamcodec package useless.

config BR2_PACKAGE_ODROID_SCRIPTS
	bool "odroid-scripts package was removed"
	select BR2_LEGACY
	help
	  Support for odroidc2 based systems was removed, making the
	  odroid-scripts package useless.

config BR2_PACKAGE_ODROID_MALI
	bool "odroid-mali package was removed"
	select BR2_LEGACY
	help
	  Support for odroidc2 based systems was removed, making the
	  odroid-mali package useless.

config BR2_PACKAGE_KODI_PLATFORM_AML
	bool "Kodi AMLogic support was removed"
	select BR2_LEGACY
	help
	  Support for AMLogic was removed due to the removal of the
	  odroidc2 defconfig.

config BR2_GCC_VERSION_6_X
	bool "gcc 6.x support removed"
	select BR2_LEGACY
	help
	  Support for gcc version 6.x has been removed. The current
	  default version (8.x or later) has been selected instead.

config BR2_GCC_VERSION_4_9_X
	bool "gcc 4.9.x support removed"
	select BR2_LEGACY
	help
	  Support for gcc version 4.9.x has been removed. The current
	  default version (8.x or later) has been selected instead.

config BR2_GDB_VERSION_7_12
	bool "gdb 7.12.x has been removed"
	select BR2_LEGACY
	help
	  The 7.12.x version of gdb has been removed. Use a newer
	  version instead.

config BR2_PACKAGE_XAPP_MKFONTDIR
	bool "mkfontdir is now included in xapp_mkfontscale"
	select BR2_PACKAGE_XAPP_MKFONTSCALE
	select BR2_LEGACY
	help
	  xapp_mkfontscale now includes the mkfontdir script previously
	  distributed separately for compatibility with older X11
	  versions.

config BR2_GDB_VERSION_8_0
	bool "gdb 8.0.x has been removed"
	select BR2_LEGACY
	help
	  The 8.0.x version of gdb has been removed. Use a newer
	  version instead.

config BR2_KERNEL_HEADERS_4_20
	bool "kernel headers version 4.20.x are no longer supported"
	select BR2_LEGACY
	help
	  Version 4.20.x of the Linux kernel headers are no longer
	  maintained upstream and are now removed.

config BR2_KERNEL_HEADERS_5_0
	bool "kernel headers version 5.0.x are no longer supported"
	select BR2_LEGACY
	help
	  Version 5.0.x of the Linux kernel headers are no longer
	  maintained upstream and are now removed.

comment "Legacy options removed in 2019.05"

config BR2_CSKY_DSP
	bool "C-SKY DSP support removed"
	select BR2_LEGACY
	help
	  C-SKY DSP instruction support for ck810 / ck807 was removed,
	  as it was no longer supported in C-SKY gcc. Perhaps the VDSP
	  instructions should be used instead, using the BR2_CSKY_VDSP
	  option.

config BR2_PACKAGE_GST1_PLUGINS_BAD_PLUGIN_COMPOSITOR
	bool "compositor moved to gst1-plugins-base"
	select BR2_PACKAGE_GST1_PLUGINS_BASE_PLUGIN_COMPOSITOR
	select BR2_LEGACY
	help
	  The gst1-plugins-bad compositor plugin has moved
	  to gst1-plugins-base.

config BR2_PACKAGE_GST1_PLUGINS_BAD_PLUGIN_IQA
	bool "gst-plugins-bad IQA option was removed"
	select BR2_LEGACY
	help
	  The gst1-plugins-bad IQA option was removed.

config BR2_PACKAGE_GST1_PLUGINS_BAD_PLUGIN_OPENCV
	bool "gst-plugins-bad opencv option was removed"
	select BR2_LEGACY
	help
	  The gst1-plugins-bad opencv option was removed because
	  buildroot does not have the opencv_contrib package which
	  is required for the bgsegm module which gst1-plugins-bad
	  now requires along with opencv3.

config BR2_PACKAGE_GST1_PLUGINS_BAD_PLUGIN_STEREO
	bool "stereo was merged into audiofx in gst1-plugins-good"
	select BR2_LEGACY
	select BR2_PACKAGE_GST1_PLUGINS_GOOD_PLUGIN_AUDIOFX
	help
	  The gst1-plugins-bad stereo plugin has merged with the
	  gst1-plugins-base audiofx plugin.

config BR2_PACKAGE_GST1_PLUGINS_BAD_PLUGIN_VCD
	bool "gst-plugins-bad vcd plugin was removed."
	select BR2_LEGACY
	help
	  The gst1-plugins-bad vcd plugin was removed.

config BR2_PACKAGE_LUNIT
	bool "lunit package removed"
	select BR2_LEGACY
	select BR2_PACKAGE_LUA_LUNITX
	help
	  The lunit package was removed in favor of its fork lunitx,
	  which supports all versions of Lua.

config BR2_PACKAGE_FFMPEG_FFSERVER
	bool "ffmpeg ffserver removed"
	select BR2_LEGACY
	help
	  On July 10th, 2016, ffserver program has been dropped.

config BR2_PACKAGE_LIBUMP
	bool "libump package removed"
	select BR2_LEGACY
	help
	  The libump package was removed, it was only used as a
	  dependency of sunxi-mali, which itself was removed.

config BR2_PACKAGE_SUNXI_MALI
	bool "sunxi-mali package removed"
	select BR2_LEGACY
	select BR2_PACKAGE_SUNXI_MALI_UTGARD
	help
	  The sunxi-mali package was removed, as the
	  sunxi-mali-mainline package replaces it for mainline
	  kernels on Allwinner platforms.

config BR2_BINUTILS_VERSION_2_29_X
	bool "binutils version 2.29 support removed"
	select BR2_LEGACY
	help
	  Support for binutils version 2.29 has been removed. The
	  current default version (2.31 or later) has been selected
	  instead.

config BR2_BINUTILS_VERSION_2_28_X
	bool "binutils version 2.28 support removed"
	select BR2_LEGACY
	help
	  Support for binutils version 2.28 has been removed. The
	  current default version (2.31 or later) has been selected
	  instead.

config BR2_PACKAGE_GST_PLUGINS_BAD_PLUGIN_APEXSINK
	bool "gst-plugins-bad apexsink option removed"
	select BR2_LEGACY
	help
	  The gst-plugins-bad apexsink option was removed.

comment "Legacy options removed in 2019.02"

config BR2_PACKAGE_QT
	bool "qt package removed"
	select BR2_LEGACY
	help
	  The qt package was removed.

config BR2_PACKAGE_QTUIO
	bool "qtuio package removed"
	select BR2_LEGACY
	help
	  The qtuio package was removed.

config BR2_PACKAGE_PINENTRY_QT4
	bool "pinentry-qt4 option removed"
	select BR2_LEGACY
	help
	  The pinentry-qt4 option was removed.

config BR2_PACKAGE_POPPLER_QT
	bool "poppler qt option removed"
	select BR2_LEGACY
	help
	  The poppler qt option was removed.

config BR2_PACKAGE_OPENCV3_WITH_QT
	bool "opencv3 qt backend option removed"
	select BR2_LEGACY
	help
	  The opencv3 qt backend option was removed.

config BR2_PACKAGE_OPENCV_WITH_QT
	bool "opencv qt backend option removed"
	select BR2_LEGACY
	help
	  The opencv qt backend option was removed.

config BR2_PACKAGE_AMD_CATALYST_CCCLE
	bool "catalyst control center option removed"
	select BR2_LEGACY
	help
	  The AMD Catalyst Control Center option was removed.

config BR2_PACKAGE_SDL_QTOPIA
	bool "sdl qtopia video driver option removed"
	select BR2_LEGACY
	help
	  The SDL QTopia video driver option was removed.

config BR2_PACKAGE_PYTHON_PYQT
	bool "python-pyqt package removed"
	select BR2_LEGACY
	help
	  The python-pyqt package was removed. Consider python-pyqt5
	  instead.

config BR2_PACKAGE_LUACRYPTO
	bool "luacrypto package removed"
	select BR2_LEGACY
	help
	  The luacrypto package was removed. Consider luaossl instead.

config BR2_PACKAGE_TN5250
	bool "tn5250 package removed"
	select BR2_LEGACY
	help
	  The tn5250 package was removed.

config BR2_PACKAGE_BOOST_SIGNALS
	bool "Boost signals removed"
	select BR2_LEGACY
	help
	  Its removal was announced in boost 1.68 and its deprecation
	  was announced in 1.54. Users are encouraged to use Signals2
	  instead.

config BR2_PACKAGE_FFTW_PRECISION_SINGLE
	bool "single"
	select BR2_LEGACY
	select BR2_PACKAGE_FFTW_SINGLE
	help
	  This option has been removed in favor of
	  BR2_PACKAGE_FFTW_SINGLE.

config BR2_PACKAGE_FFTW_PRECISION_DOUBLE
	bool "double"
	select BR2_LEGACY
	select BR2_PACKAGE_FFTW_DOUBLE
	help
	  This option has been removed in favor of
	  BR2_PACKAGE_FFTW_DOUBLE.

config BR2_PACKAGE_FFTW_PRECISION_LONG_DOUBLE
	bool "long double"
	depends on !(BR2_TOOLCHAIN_BUILDROOT_UCLIBC && \
		(BR2_arm || BR2_mips || BR2_mipsel))
	select BR2_LEGACY
	select BR2_PACKAGE_FFTW_LONG_DOUBLE
	help
	  This option has been removed in favor of
	  BR2_PACKAGE_FFTW_LONG_DOUBLE.

config BR2_PACKAGE_FFTW_PRECISION_QUAD
	bool "quad"
	depends on (BR2_i386 || BR2_x86_64) && BR2_USE_WCHAR
	select BR2_LEGACY
	select BR2_PACKAGE_FFTW_QUAD
	help
	  This option has been removed in favor of
	  BR2_PACKAGE_FFTW_QUAD.

config BR2_PACKAGE_LUA_5_2
	bool "Lua 5.2.x version removed"
	select BR2_LEGACY
	select BR2_PACKAGE_LUA_5_3
	help
	  The Lua 5.2.x version was removed.

config BR2_TARGET_GENERIC_PASSWD_MD5
	bool "target passwd md5 format support has been removed"
	select BR2_LEGACY
	help
	  The default has been moved to SHA256 and all C libraries
	  now support that method by default

comment "Legacy options removed in 2018.11"

config BR2_TARGET_XLOADER
	bool "xloader has been removed"
	select BR2_LEGACY
	help
	  The package has been removed as u-boot SPL provides
	  similar functionality

config BR2_PACKAGE_TIDSP_BINARIES
	bool "tidsp-binaries package removed"
	select BR2_LEGACY
	help
	  The tidsp-binaries package was removed.

config BR2_PACKAGE_DSP_TOOLS
	bool "dsp-tools package removed"
	select BR2_LEGACY
	help
	  The dsp-tools package was removed.

config BR2_PACKAGE_GST_DSP
	bool "gst-dsp package removed"
	select BR2_LEGACY
	help
	  The gst-dsp package was removed.

config BR2_PACKAGE_BOOTUTILS
	bool "bootutils package removed"
	select BR2_LEGACY
	help
	  The bootutils package was removed.

config BR2_PACKAGE_EXPEDITE
	bool "expedite package has been removed"
	select BR2_LEGACY
	help
	  expedite is not actively maintained anymore.
	  https://sourceforge.net/p/enlightenment/mailman/message/36428571

config BR2_PACKAGE_MESA3D_OPENGL_TEXTURE_FLOAT
	bool "mesa3d opengl texture float option removed"
	select BR2_LEGACY
	help
	  mesa3d now unconditionally enables floating-point textures,
	  as the corresponding patent has expired.

config BR2_KERNEL_HEADERS_4_10
	bool "kernel headers version 4.10.x are no longer supported"
	select BR2_LEGACY
	help
	  Version 4.10.x of the Linux kernel headers are no longer
	  maintained upstream and are now removed.

config BR2_KERNEL_HEADERS_4_11
	bool "kernel headers version 4.11.x are no longer supported"
	select BR2_LEGACY
	help
	  Version 4.11.x of the Linux kernel headers are no longer
	  maintained upstream and are now removed.

config BR2_KERNEL_HEADERS_4_12
	bool "kernel headers version 4.12.x are no longer supported"
	select BR2_LEGACY
	help
	  Version 4.12.x of the Linux kernel headers are no longer
	  maintained upstream and are now removed.

config BR2_KERNEL_HEADERS_4_13
	bool "kernel headers version 4.13.x are no longer supported"
	select BR2_LEGACY
	help
	  Version 4.13.x of the Linux kernel headers are no longer
	  maintained upstream and are now removed.

config BR2_KERNEL_HEADERS_4_15
	bool "kernel headers version 4.15.x are no longer supported"
	select BR2_LEGACY
	help
	  Version 4.15.x of the Linux kernel headers are no longer
	  maintained upstream and are now removed.

config BR2_KERNEL_HEADERS_4_17
	bool "kernel headers version 4.17.x are no longer supported"
	select BR2_LEGACY
	help
	  Version 4.17.x of the Linux kernel headers are no longer
	  maintained upstream and are now removed.

config BR2_PACKAGE_LIBNFTNL_XML
	bool "libnftl no longer supports XML output"
	select BR2_LEGACY
	help
	  libnftnl removed integration with libmxml.

config BR2_KERNEL_HEADERS_3_2
	bool "kernel headers version 3.2.x are no longer supported"
	select BR2_LEGACY
	help
	  Version 3.2.x of the Linux kernel headers are no longer
	  maintained upstream and are now removed.

config BR2_KERNEL_HEADERS_4_1
	bool "kernel headers version 4.1.x are no longer supported"
	select BR2_LEGACY
	help
	  Version 4.1.x of the Linux kernel headers are no longer
	  maintained upstream and are now removed.

config BR2_KERNEL_HEADERS_4_16
	bool "kernel headers version 4.16.x are no longer supported"
	select BR2_LEGACY
	help
	  Version 4.16.x of the Linux kernel headers are no longer
	  maintained upstream and are now removed.

config BR2_KERNEL_HEADERS_4_18
	bool "kernel headers version 4.18.x are no longer supported"
	select BR2_LEGACY
	help
	  Version 4.18.x of the Linux kernel headers are no longer
	  maintained upstream and are now removed.

###############################################################################
comment "Legacy options removed in 2018.08"

config BR2_PACKAGE_DOCKER_ENGINE_STATIC_CLIENT
	bool "docker-engine static client option renamed"
	select BR2_LEGACY
	select BR2_PACKAGE_DOCKER_CLI_STATIC
	help
	  BR2_PACKAGE_DOCKER_ENGINE_STATIC_CLIENT has been renamed to
	  BR2_PACKAGE_DOCKER_CLI_STATIC, following the package split of
	  docker-engine and docker-cli.

config BR2_PACKAGE_XPROTO_APPLEWMPROTO
	bool "xproto-applewmproto package replaced by xorgproto"
	select BR2_LEGACY
	select BR2_PACKAGE_XORGPROTO
	help
	  The xproto-applewmproto package has been replaced by the
	  xorgproto package, which combines all xproto_* packages.

config BR2_PACKAGE_XPROTO_BIGREQSPROTO
	bool "xproto-bigreqsproto package replaced by xorgproto"
	select BR2_LEGACY
	select BR2_PACKAGE_XORGPROTO
	help
	  The xproto-bigreqsproto package has been replaced by the
	  xorgproto package, which combines all xproto_* packages.

config BR2_PACKAGE_XPROTO_COMPOSITEPROTO
	bool "xproto-compositeproto package replaced by xorgproto"
	select BR2_LEGACY
	select BR2_PACKAGE_XORGPROTO
	help
	  The xproto-compositeproto package has been replaced by the
	  xorgproto package, which combines all xproto_* packages.

config BR2_PACKAGE_XPROTO_DAMAGEPROTO
	bool "xproto-dameproto package replaced by xorgproto"
	select BR2_LEGACY
	select BR2_PACKAGE_XORGPROTO
	help
	  The xproto-dameproto package has been replaced by the
	  xorgproto package, which combines all xproto_* packages.

config BR2_PACKAGE_XPROTO_DMXPROTO
	bool "xproto-dmxproto package replaced by xorgproto"
	select BR2_LEGACY
	select BR2_PACKAGE_XORGPROTO
	help
	  The xproto-dmxproto package has been replaced by the
	  xorgproto package, which combines all xproto_* packages.

config BR2_PACKAGE_XPROTO_DRI2PROTO
	bool "xproto-dri2proto package replaced by xorgproto"
	select BR2_LEGACY
	select BR2_PACKAGE_XORGPROTO
	help
	  The xproto-dri2proto package has been replaced by the
	  xorgproto package, which combines all xproto_* packages.

config BR2_PACKAGE_XPROTO_DRI3PROTO
	bool "xproto-dri3proto package replaced by xorgproto"
	select BR2_LEGACY
	select BR2_PACKAGE_XORGPROTO
	help
	  The xproto-dri3proto package has been replaced by the
	  xorgproto package, which combines all xproto_* packages.

config BR2_PACKAGE_XPROTO_FIXESPROTO
	bool "xproto-fixesproto package replaced by xorgproto"
	select BR2_LEGACY
	select BR2_PACKAGE_XORGPROTO
	help
	  The xproto-fixesproto package has been replaced by the
	  xorgproto package, which combines all xproto_* packages.

config BR2_PACKAGE_XPROTO_FONTCACHEPROTO
	bool "xproto-fontcacheproto package replaced by xorgproto"
	select BR2_LEGACY
	select BR2_PACKAGE_XORGPROTO
	help
	  The xproto-fontcacheproto package has been replaced by the
	  xorgproto package, which combines all xproto_* packages.

config BR2_PACKAGE_XPROTO_FONTSPROTO
	bool "xproto-fontsproto package replaced by xorgproto"
	select BR2_LEGACY
	select BR2_PACKAGE_XORGPROTO
	help
	  The xproto-fontsproto package has been replaced by the
	  xorgproto package, which combines all xproto_* packages.

config BR2_PACKAGE_XPROTO_GLPROTO
	bool "xproto-glproto package replaced by xorgproto"
	select BR2_LEGACY
	select BR2_PACKAGE_XORGPROTO
	help
	  The xproto-glproto package has been replaced by the
	  xorgproto package, which combines all xproto_* packages.

config BR2_PACKAGE_XPROTO_INPUTPROTO
	bool "xproto-inputproto package replaced by xorgproto"
	select BR2_LEGACY
	select BR2_PACKAGE_XORGPROTO
	help
	  The xproto-inputproto package has been replaced by the
	  xorgproto package, which combines all xproto_* packages.

config BR2_PACKAGE_XPROTO_KBPROTO
	bool "xproto-kbproto package replaced by xorgproto"
	select BR2_LEGACY
	select BR2_PACKAGE_XORGPROTO
	help
	  The xproto-kbproto package has been replaced by the
	  xorgproto package, which combines all xproto_* packages.

config BR2_PACKAGE_XPROTO_PRESENTPROTO
	bool "xproto-presentproto package replaced by xorgproto"
	select BR2_LEGACY
	select BR2_PACKAGE_XORGPROTO
	help
	  The xproto-presentproto package has been replaced by the
	  xorgproto package, which combines all xproto_* packages.

config BR2_PACKAGE_XPROTO_RANDRPROTO
	bool "xproto-randrproto package replaced by xorgproto"
	select BR2_LEGACY
	select BR2_PACKAGE_XORGPROTO
	help
	  The xproto-randrproto package has been replaced by the
	  xorgproto package, which combines all xproto_* packages.

config BR2_PACKAGE_XPROTO_RECORDPROTO
	bool "xproto-recordproto package replaced by xorgproto"
	select BR2_LEGACY
	select BR2_PACKAGE_XORGPROTO
	help
	  The xproto-recordproto package has been replaced by the
	  xorgproto package, which combines all xproto_* packages.

config BR2_PACKAGE_XPROTO_RENDERPROTO
	bool "xproto-renderproto package replaced by xorgproto"
	select BR2_LEGACY
	select BR2_PACKAGE_XORGPROTO
	help
	  The xproto-renderproto package has been replaced by the
	  xorgproto package, which combines all xproto_* packages.

config BR2_PACKAGE_XPROTO_RESOURCEPROTO
	bool "xproto-resourceproto package replaced by xorgproto"
	select BR2_LEGACY
	select BR2_PACKAGE_XORGPROTO
	help
	  The xproto-resourceproto package has been replaced by the
	  xorgproto package, which combines all xproto_* packages.

config BR2_PACKAGE_XPROTO_SCRNSAVERPROTO
	bool "xproto-scrnsaverprot package replaced by xorgproto"
	select BR2_LEGACY
	select BR2_PACKAGE_XORGPROTO
	help
	  The xproto-scrnsaverprot package has been replaced by the
	  xorgproto package, which combines all xproto_* packages.

config BR2_PACKAGE_XPROTO_VIDEOPROTO
	bool "xproto-videoproto package replaced by xorgproto"
	select BR2_LEGACY
	select BR2_PACKAGE_XORGPROTO
	help
	  The xproto-videoproto package has been replaced by the
	  xorgproto package, which combines all xproto_* packages.

config BR2_PACKAGE_XPROTO_WINDOWSWMPROTO
	bool "xproto-windowswmproto package replaced by xorgproto"
	select BR2_LEGACY
	select BR2_PACKAGE_XORGPROTO
	help
	  The xproto-windowswmproto package has been replaced by the
	  xorgproto package, which combines all xproto_* packages.

config BR2_PACKAGE_XPROTO_XCMISCPROTO
	bool "xproto-xcmiscproto package replaced by xorgproto"
	select BR2_LEGACY
	select BR2_PACKAGE_XORGPROTO
	help
	  The xproto-xcmiscproto package has been replaced by the
	  xorgproto package, which combines all xproto_* packages.

config BR2_PACKAGE_XPROTO_XEXTPROTO
	bool "xproto-xextproto package replaced by xorgproto"
	select BR2_LEGACY
	select BR2_PACKAGE_XORGPROTO
	help
	  The xproto-xextproto package has been replaced by the
	  xorgproto package, which combines all xproto_* packages.

config BR2_PACKAGE_XPROTO_XF86BIGFONTPROTO
	bool "xproto-xf86bigfontproto package replaced by xorgproto"
	select BR2_LEGACY
	select BR2_PACKAGE_XORGPROTO
	help
	  The xproto-xf86bigfontproto package has been replaced by the
	  xorgproto package, which combines all xproto_* packages.

config BR2_PACKAGE_XPROTO_XF86DGAPROTO
	bool "xproto-xf86dgaproto package replaced by xorgproto"
	select BR2_LEGACY
	select BR2_PACKAGE_XORGPROTO
	help
	  The xproto-xf86dgaproto package has been replaced by the
	  xorgproto package, which combines all xproto_* packages.

config BR2_PACKAGE_XPROTO_XF86DRIPROTO
	bool "xproto-xf86driproto package replaced by xorgproto"
	select BR2_LEGACY
	select BR2_PACKAGE_XORGPROTO
	help
	  The xproto-xf86driproto package has been replaced by the
	  xorgproto package, which combines all xproto_* packages.

config BR2_PACKAGE_XPROTO_XF86VIDMODEPROTO
	bool "xproto-xf86vidmodeproto package replaced by xorgproto"
	select BR2_LEGACY
	select BR2_PACKAGE_XORGPROTO
	help
	  The xproto-xf86vidmodeproto package has been replaced by the
	  xorgproto package, which combines all xproto_* packages.

config BR2_PACKAGE_XPROTO_XINERAMAPROTO
	bool "xproto-xineramaproto package replaced by xorgproto"
	select BR2_LEGACY
	select BR2_PACKAGE_XORGPROTO
	help
	  The xproto-xineramaproto package has been replaced by the
	  xorgproto package, which combines all xproto_* packages.

config BR2_PACKAGE_XPROTO_XPROTO
	bool "xproto-xproto package replaced by xorgproto"
	select BR2_LEGACY
	select BR2_PACKAGE_XORGPROTO
	help
	  The xproto-xproto package has been replaced by the
	  xorgproto package, which combines all xproto_* packages.

config BR2_PACKAGE_XPROTO_XPROXYMANAGEMENTPROTOCOL
	bool "xproto-xproxymanagementprotocol package replaced by xorgproto"
	select BR2_LEGACY
	select BR2_PACKAGE_XORGPROTO
	help
	  The xproto-xproxymanagementprotocol package has been
	  replaced by the xorgproto package, which combines all
	  xproto_* packages.

config BR2_PACKAGE_GST1_PLUGINS_BAD_LIB_OPENGL_OPENGL
	bool "gst1-plugins-bad opengl option moved to gst1-plugins-base"
	select BR2_LEGACY
	select BR2_PACKAGE_GST1_PLUGINS_BASE_LIB_OPENGL_OPENGL
	help
	  The opengl option has been moved from gst1-plugins-bad to
	  gst1-plugins-base.

config BR2_PACKAGE_GST1_PLUGINS_BAD_LIB_OPENGL_GLES2
	bool "gst1-plugins-bad gles2 option moved to gst1-plugins-base"
	select BR2_LEGACY
	select BR2_PACKAGE_GST1_PLUGINS_BASE_LIB_OPENGL_GLES2
	help
	  The gles2 option has been moved from gst1-plugins-bad to
	  gst1-plugins-base.

config BR2_PACKAGE_GST1_PLUGINS_BAD_LIB_OPENGL_GLX
	bool "gst1-plugins-bad glx option moved to gst1-plugins-base"
	select BR2_LEGACY
	select BR2_PACKAGE_GST1_PLUGINS_BASE_LIB_OPENGL_GLX
	help
	  The glx option has been moved from gst1-plugins-bad to
	  gst1-plugins-base.

config BR2_PACKAGE_GST1_PLUGINS_BAD_LIB_OPENGL_EGL
	bool "gst1-plugins-bad egl option moved to gst1-plugins-base"
	select BR2_LEGACY
	select BR2_PACKAGE_GST1_PLUGINS_BASE_LIB_OPENGL_EGL
	help
	  The egl option has been moved from gst1-plugins-bad to
	  gst1-plugins-base.

config BR2_PACKAGE_GST1_PLUGINS_BAD_LIB_OPENGL_X11
	bool "gst1-plugins-bad x11 option moved to gst1-plugins-base"
	select BR2_LEGACY
	select BR2_PACKAGE_GST1_PLUGINS_BASE_LIB_OPENGL_X11
	help
	  The x11 option has been moved from gst1-plugins-bad to
	  gst1-plugins-base.

config BR2_PACKAGE_GST1_PLUGINS_BAD_LIB_OPENGL_WAYLAND
	bool "gst1-plugins-bad wayland option moved to gst1-plugins-base"
	select BR2_LEGACY
	select BR2_PACKAGE_GST1_PLUGINS_BASE_LIB_OPENGL_WAYLAND
	help
	  The wayland option has been moved from gst1-plugins-bad to
	  gst1-plugins-base.

config BR2_PACKAGE_GST1_PLUGINS_BAD_LIB_OPENGL_DISPMANX
	bool "gst1-plugins-bad dispmanx option moved to gst1-plugins-base"
	select BR2_LEGACY
	select BR2_PACKAGE_GST1_PLUGINS_BASE_LIB_OPENGL_DISPMANX
	help
	  The dispmanx option has been moved from gst1-plugins-mad to
	  gst1-plugins-base.

config BR2_PACKAGE_GST1_PLUGINS_BAD_PLUGIN_AUDIOMIXER
	bool "gst1-plugins-bad audiomixer option moved to gst1-plugins-base"
	select BR2_LEGACY
	select BR2_PACKAGE_GST1_PLUGINS_BASE_PLUGIN_AUDIOMIXER
	help
	  The audiomixer option has been moved from gst1-plugins-bad to
	  gst1-plugins-base.

config BR2_PACKAGE_GST1_PLUGINS_UGLY_PLUGIN_LAME
	bool "gst1-plugins-ugly lame option moved to gst1-plugins-good"
	select BR2_LEGACY
	select BR2_PACKAGE_GST1_PLUGINS_GOOD_PLUGIN_LAME
	help
	  The lame option has been moved from gst1-plugins-ugly to
	  gst1-plugins-good.

config BR2_PACKAGE_GST1_PLUGINS_UGLY_PLUGIN_MPG123
	bool "gst1-plugins-ugly mpg123 option moved to gst1-plugins-good"
	select BR2_LEGACY
	select BR2_PACKAGE_GST1_PLUGINS_GOOD_PLUGIN_MPG123
	help
	  The mpg123 option has been moved from gst1-plugins-ugly to
	  gst1-plugins-good.

config BR2_GDB_VERSION_7_11
	bool "gdb 7.11 has been removed"
	select BR2_LEGACY
	help
	  The 7.11 version of gdb has been removed. Use a newer version
	  instead.

config BR2_GDB_VERSION_7_10
	bool "gdb 7.10 has been removed"
	select BR2_LEGACY
	help
	  The 7.10 version of gdb has been removed. Use a newer version
	  instead.

###############################################################################
comment "Legacy options removed in 2018.05"

config BR2_PACKAGE_MEDIAART_BACKEND_NONE
	bool "libmediaart none backend option renamed"
	select BR2_LEGACY
	help
	  For consistency reasons, the option
	  BR2_PACKAGE_MEDIAART_BACKEND_NONE has been renamed to
	  BR2_PACKAGE_LIBMEDIAART_BACKEND_NONE

config BR2_PACKAGE_MEDIAART_BACKEND_GDK_PIXBUF
	bool "libmediaart gdk-pixbuf backend option renamed"
	select BR2_LEGACY
	help
	  For consistency reasons, the option
	  BR2_PACKAGE_MEDIAART_BACKEND_GDK_PIXBUF has been renamed to
	  BR2_PACKAGE_LIBMEDIAART_BACKEND_GDK_PIXBUF

config BR2_PACKAGE_MEDIAART_BACKEND_GDK_PIXBUF
	bool "libmediaart qt backend option renamed"
	select BR2_LEGACY
	help
	  For consistency reasons, the option
	  BR2_PACKAGE_MEDIAART_BACKEND_QT has been renamed to
	  BR2_PACKAGE_LIBMEDIAART_BACKEND_QT

# Note: BR2_PACKAGE_TI_SGX_AM335X is still referenced from
# package/ti-sgx-km/Config.in
config BR2_PACKAGE_TI_SGX_AM335X
	bool "ti-sgx-km AM335X option renamed"
	select BR2_LEGACY
	help
	  For consistency reasons, the option
	  BR2_PACKAGE_TI_SGX_AM335X has been renamed to
	  BR2_PACKAGE_TI_SGX_KM_AM335X.

# Note: BR2_PACKAGE_TI_SGX_AM437X is still referenced from
# package/ti-sgx-km/Config.in
config BR2_PACKAGE_TI_SGX_AM437X
	bool "ti-sgx-km AM437X option renamed"
	select BR2_LEGACY
	help
	  For consistency reasons, the option
	  BR2_PACKAGE_TI_SGX_AM437X has been renamed to
	  BR2_PACKAGE_TI_SGX_KM_AM437X.

# Note: BR2_PACKAGE_TI_SGX_AM4430 is still referenced from
# package/ti-sgx-km/Config.in
config BR2_PACKAGE_TI_SGX_AM4430
	bool "ti-sgx-km AM4430 option renamed"
	select BR2_LEGACY
	help
	  For consistency reasons, the option
	  BR2_PACKAGE_TI_SGX_AM4430 has been renamed to
	  BR2_PACKAGE_TI_SGX_KM_AM4430.

# Note: BR2_PACKAGE_TI_SGX_AM5430 is still referenced from
# package/ti-sgx-km/Config.in
config BR2_PACKAGE_TI_SGX_AM5430
	bool "ti-sgx-km AM5430 option renamed"
	select BR2_LEGACY
	help
	  For consistency reasons, the option
	  BR2_PACKAGE_TI_SGX_AM5430 has been renamed to
	  BR2_PACKAGE_TI_SGX_KM_AM5430.

config BR2_PACKAGE_JANUS_AUDIO_BRIDGE
	bool "janus-gateway audio-bridge option renamed"
	select BR2_LEGACY
	select BR2_PACKAGE_JANUS_GATEWAY_AUDIO_BRIDGE
	help
	  For consistency reasons, the janus-gateway option
	  BR2_PACKAGE_JANUS_AUDIO_BRIDGE has been renamed to
	  BR2_PACKAGE_JANUS_GATEWAY_AUDIO_BRIDGE.

config BR2_PACKAGE_JANUS_ECHO_TEST
	bool "janus-gateway echo-test option renamed"
	select BR2_LEGACY
	select BR2_PACKAGE_JANUS_GATEWAY_ECHO_TEST
	help
	  For consistency reasons, the janus-gateway option
	  BR2_PACKAGE_JANUS_ECHO_TEST has been renamed to
	  BR2_PACKAGE_JANUS_GATEWAY_ECHO_TEST.

config BR2_PACKAGE_JANUS_RECORDPLAY
	bool "janus-gateway recordplay option renamed"
	select BR2_LEGACY
	select BR2_PACKAGE_JANUS_GATEWAY_RECORDPLAY
	help
	  For consistency reasons, the janus-gateway option
	  BR2_PACKAGE_JANUS_RECORDPLAY has been renamed to
	  BR2_PACKAGE_JANUS_GATEWAY_RECORDPLAY.

config BR2_PACKAGE_JANUS_SIP_GATEWAY
	bool "janus-gateway sip-gateway option renamed"
	select BR2_LEGACY
	select BR2_PACKAGE_JANUS_GATEWAY_SIP_GATEWAY
	help
	  For consistency reasons, the janus-gateway option
	  BR2_PACKAGE_JANUS_SIP_GATEWAY has been renamed to
	  BR2_PACKAGE_JANUS_GATEWAY_SIP_GATEWAY.

config BR2_PACKAGE_JANUS_STREAMING
	bool "janus-gateway streaming option renamed"
	select BR2_LEGACY
	select BR2_PACKAGE_JANUS_GATEWAY_STREAMING
	help
	  For consistency reasons, the janus-gateway option
	  BR2_PACKAGE_JANUS_STREAMING has been renamed to
	  BR2_PACKAGE_JANUS_GATEWAY_STREAMING.

config BR2_PACKAGE_JANUS_TEXT_ROOM
	bool "janus-gateway text-room option renamed"
	select BR2_LEGACY
	select BR2_PACKAGE_JANUS_GATEWAY_TEXT_ROOM
	help
	  For consistency reasons, the janus-gateway option
	  BR2_PACKAGE_JANUS_TEXT_ROOM has been renamed to
	  BR2_PACKAGE_JANUS_GATEWAY_TEXT_ROOM.

config BR2_PACKAGE_JANUS_VIDEO_CALL
	bool "janus-gateway video-call option renamed"
	select BR2_LEGACY
	select BR2_PACKAGE_JANUS_GATEWAY_VIDEO_CALL
	help
	  For consistency reasons, the janus-gateway option
	  BR2_PACKAGE_JANUS_VIDEO_CALL has been renamed to
	  BR2_PACKAGE_JANUS_GATEWAY_VIDEO_CALL.

config BR2_PACKAGE_JANUS_VIDEO_ROOM
	bool "janus-gateway video-room option renamed"
	select BR2_LEGACY
	select BR2_PACKAGE_JANUS_GATEWAY_VIDEO_ROOM
	help
	  For consistency reasons, the janus-gateway option
	  BR2_PACKAGE_JANUS_VIDEO_ROOM has been renamed to
	  BR2_PACKAGE_JANUS_GATEWAY_VIDEO_ROOM.

config BR2_PACKAGE_JANUS_MQTT
	bool "janus-gateway mqtt option renamed"
	select BR2_LEGACY
	select BR2_PACKAGE_JANUS_GATEWAY_MQTT
	help
	  For consistency reasons, the janus-gateway option
	  BR2_PACKAGE_JANUS_MQTT has been renamed to
	  BR2_PACKAGE_JANUS_GATEWAY_MQTT.

config BR2_PACKAGE_JANUS_RABBITMQ
	bool "janus-gateway rabbitmq option renamed"
	select BR2_LEGACY
	select BR2_PACKAGE_JANUS_GATEWAY_RABBITMQ
	help
	  For consistency reasons, the janus-gateway option
	  BR2_PACKAGE_JANUS_RABBITMQ has been renamed to
	  BR2_PACKAGE_JANUS_GATEWAY_RABBITMQ.

config BR2_PACKAGE_JANUS_REST
	bool "janus-gateway rest option renamed"
	select BR2_LEGACY
	select BR2_PACKAGE_JANUS_GATEWAY_REST
	help
	  For consistency reasons, the janus-gateway option
	  BR2_PACKAGE_JANUS_REST has been renamed to
	  BR2_PACKAGE_JANUS_GATEWAY_REST.

config BR2_PACKAGE_JANUS_UNIX_SOCKETS
	bool "janus-gateway unix-sockets option renamed"
	select BR2_LEGACY
	select BR2_PACKAGE_JANUS_GATEWAY_UNIX_SOCKETS
	help
	  For consistency reasons, the janus-gateway option
	  BR2_PACKAGE_JANUS_UNIX_SOCKETS has been renamed to
	  BR2_PACKAGE_JANUS_GATEWAY_UNIX_SOCKETS.

config BR2_PACKAGE_JANUS_WEBSOCKETS
	bool "janus-gateway websockets option renamed"
	select BR2_LEGACY
	select BR2_PACKAGE_JANUS_GATEWAY_WEBSOCKETS
	help
	  For consistency reasons, the janus-gateway option
	  BR2_PACKAGE_JANUS_WEBSOCKETS has been renamed to
	  BR2_PACKAGE_JANUS_GATEWAY_WEBSOCKETS.

config BR2_PACKAGE_IPSEC_SECCTX_DISABLE
	bool "ipsec-tools security context disable option renamed"
	select BR2_LEGACY
	help
	  For consistency reasons, the option
	  BR2_PACKAGE_IPSEC_SECCTX_DISABLE was renamed to
	  BR2_PACKAGE_IPSEC_TOOLS_SECCTX_DISABLE.

config BR2_PACKAGE_IPSEC_SECCTX_ENABLE
	bool "ipsec-tools SELinux security context enable option renamed"
	select BR2_LEGACY
	help
	  For consistency reasons, the option
	  BR2_PACKAGE_IPSEC_SECCTX_ENABLE was renamed to
	  BR2_PACKAGE_IPSEC_TOOLS_SECCTX_ENABLE.

config BR2_PACKAGE_IPSEC_SECCTX_KERNEL
	bool "ipsec-tools kernel security context enable option renamed"
	select BR2_LEGACY
	help
	  For consistency reasons, the option
	  BR2_PACKAGE_IPSEC_SECCTX_KERNEL was renamed to
	  BR2_PACKAGE_IPSEC_TOOLS_SECCTX_KERNEL.

config BR2_PACKAGE_LIBTFDI_CPP
	bool "libftdi C++ bindings option renamed"
	select BR2_LEGACY
	select BR2_PACKAGE_LIBFTDI_CPP
	help
	  The option BR2_PACKAGE_LIBTFDI_CPP was renamed to
	  BR2_PACKAGE_LIBFTDI_CPP in order to fix a typo in the option
	  name.

config BR2_PACKAGE_JQUERY_UI_THEME_BLACK_TIE
	bool "jquery-ui-themes option black-tie renamed"
	select BR2_LEGACY
	help
	  For consistency reasons, the jquery-ui-themes option for the
	  black-tie theme has been renamed from
	  BR2_PACKAGE_JQUERY_UI_THEME_BLACK_TIE to
	  BR2_PACKAGE_JQUERY_UI_THEMES_BLACK_TIE.

config BR2_PACKAGE_JQUERY_UI_THEME_BLITZER
	bool "jquery-ui-themes option blitzer renamed"
	select BR2_LEGACY
	help
	  For consistency reasons, the jquery-ui-themes option for the
	  blitzer theme has been renamed from
	  BR2_PACKAGE_JQUERY_UI_THEME_BLITZER to
	  BR2_PACKAGE_JQUERY_UI_THEMES_BLITZER.

config BR2_PACKAGE_JQUERY_UI_THEME_CUPERTINO
	bool "jquery-ui-themes option cupertino renamed"
	select BR2_LEGACY
	help
	  For consistency reasons, the jquery-ui-themes option for the
	  cupertino theme has been renamed from
	  BR2_PACKAGE_JQUERY_UI_THEME_CUPERTINO to
	  BR2_PACKAGE_JQUERY_UI_THEMES_CUPERTINO.

config BR2_PACKAGE_JQUERY_UI_THEME_DARK_HIVE
	bool "jquery-ui-themes option dark-hive renamed"
	select BR2_LEGACY
	help
	  For consistency reasons, the jquery-ui-themes option for the
	  dark-hive theme has been renamed from
	  BR2_PACKAGE_JQUERY_UI_THEME_DARK_HIVE to
	  BR2_PACKAGE_JQUERY_UI_THEMES_DARK_HIVE.

config BR2_PACKAGE_JQUERY_UI_THEME_DOT_LUV
	bool "jquery-ui-themes option dot-luv renamed"
	select BR2_LEGACY
	help
	  For consistency reasons, the jquery-ui-themes option for the
	  dot-luv theme has been renamed from
	  BR2_PACKAGE_JQUERY_UI_THEME_DOT_LUV to
	  BR2_PACKAGE_JQUERY_UI_THEMES_DOT_LUV.

config BR2_PACKAGE_JQUERY_UI_THEME_EGGPLANT
	bool "jquery-ui-themes option eggplant renamed"
	select BR2_LEGACY
	help
	  For consistency reasons, the jquery-ui-themes option for the
	  eggplant theme has been renamed from
	  BR2_PACKAGE_JQUERY_UI_THEME_EGGPLANT to
	  BR2_PACKAGE_JQUERY_UI_THEMES_EGGPLANT.

config BR2_PACKAGE_JQUERY_UI_THEME_EXCITE_BIKE
	bool "jquery-ui-themes option excite-bike renamed"
	select BR2_LEGACY
	help
	  For consistency reasons, the jquery-ui-themes option for the
	  excite-bike theme has been renamed from
	  BR2_PACKAGE_JQUERY_UI_THEME_EXCITE_BIKE to
	  BR2_PACKAGE_JQUERY_UI_THEMES_EXCITE_BIKE.

config BR2_PACKAGE_JQUERY_UI_THEME_FLICK
	bool "jquery-ui-themes option flick renamed"
	select BR2_LEGACY
	help
	  For consistency reasons, the jquery-ui-themes option for the
	  flick theme has been renamed from
	  BR2_PACKAGE_JQUERY_UI_THEME_FLICK to
	  BR2_PACKAGE_JQUERY_UI_THEMES_FLICK.

config BR2_PACKAGE_JQUERY_UI_THEME_HOT_SNEAKS
	bool "jquery-ui-themes option hot-sneaks renamed"
	select BR2_LEGACY
	help
	  For consistency reasons, the jquery-ui-themes option for the
	  hot-sneaks theme has been renamed from
	  BR2_PACKAGE_JQUERY_UI_THEME_HOT_SNEAKS to
	  BR2_PACKAGE_JQUERY_UI_THEMES_HOT_SNEAKS.

config BR2_PACKAGE_JQUERY_UI_THEME_HUMANITY
	bool "jquery-ui-themes option humanity renamed"
	select BR2_LEGACY
	help
	  For consistency reasons, the jquery-ui-themes option for the
	  humanity theme has been renamed from
	  BR2_PACKAGE_JQUERY_UI_THEME_HUMANITY to
	  BR2_PACKAGE_JQUERY_UI_THEMES_HUMANITY.

config BR2_PACKAGE_JQUERY_UI_THEME_LE_FROG
	bool "jquery-ui-themes option le-frog renamed"
	select BR2_LEGACY
	help
	  For consistency reasons, the jquery-ui-themes option for the
	  le-frog theme has been renamed from
	  BR2_PACKAGE_JQUERY_UI_THEME_LE_FROG to
	  BR2_PACKAGE_JQUERY_UI_THEMES_LE_FROG.

config BR2_PACKAGE_JQUERY_UI_THEME_MINT_CHOC
	bool "jquery-ui-themes option mint-choc renamed"
	select BR2_LEGACY
	help
	  For consistency reasons, the jquery-ui-themes option for the
	  mint-choc theme has been renamed from
	  BR2_PACKAGE_JQUERY_UI_THEME_MINT_CHOC to
	  BR2_PACKAGE_JQUERY_UI_THEMES_MINT_CHOC.

config BR2_PACKAGE_JQUERY_UI_THEME_OVERCAST
	bool "jquery-ui-themes option overcast renamed"
	select BR2_LEGACY
	help
	  For consistency reasons, the jquery-ui-themes option for the
	  overcast theme has been renamed from
	  BR2_PACKAGE_JQUERY_UI_THEME_OVERCAST to
	  BR2_PACKAGE_JQUERY_UI_THEMES_OVERCAST.

config BR2_PACKAGE_JQUERY_UI_THEME_PEPPER_GRINDER
	bool "jquery-ui-themes option pepper-grinder renamed"
	select BR2_LEGACY
	help
	  For consistency reasons, the jquery-ui-themes option for the
	  pepper-grinder theme has been renamed from
	  BR2_PACKAGE_JQUERY_UI_THEME_PEPPER_GRINDER to
	  BR2_PACKAGE_JQUERY_UI_THEMES_PEPPER_GRINDER.

config BR2_PACKAGE_JQUERY_UI_THEME_REDMOND
	bool "jquery-ui-themes option redmond renamed"
	select BR2_LEGACY
	help
	  For consistency reasons, the jquery-ui-themes option for the
	  redmond theme has been renamed from
	  BR2_PACKAGE_JQUERY_UI_THEME_REDMOND to
	  BR2_PACKAGE_JQUERY_UI_THEMES_REDMOND.

config BR2_PACKAGE_JQUERY_UI_THEME_SMOOTHNESS
	bool "jquery-ui-themes option smoothness renamed"
	select BR2_LEGACY
	help
	  For consistency reasons, the jquery-ui-themes option for the
	  smoothness theme has been renamed from
	  BR2_PACKAGE_JQUERY_UI_THEME_SMOOTHNESS to
	  BR2_PACKAGE_JQUERY_UI_THEMES_SMOOTHNESS.

config BR2_PACKAGE_JQUERY_UI_THEME_SOUTH_STREET
	bool "jquery-ui-themes option south-street renamed"
	select BR2_LEGACY
	help
	  For consistency reasons, the jquery-ui-themes option for the
	  south-street theme has been renamed from
	  BR2_PACKAGE_JQUERY_UI_THEME_SOUTH_STREET to
	  BR2_PACKAGE_JQUERY_UI_THEMES_SOUTH_STREET.

config BR2_PACKAGE_JQUERY_UI_THEME_START
	bool "jquery-ui-themes option start renamed"
	select BR2_LEGACY
	help
	  For consistency reasons, the jquery-ui-themes option for the
	  start theme has been renamed from
	  BR2_PACKAGE_JQUERY_UI_THEME_START to
	  BR2_PACKAGE_JQUERY_UI_THEMES_START.

config BR2_PACKAGE_JQUERY_UI_THEME_SUNNY
	bool "jquery-ui-themes option sunny renamed"
	select BR2_LEGACY
	help
	  For consistency reasons, the jquery-ui-themes option for the
	  sunny theme has been renamed from
	  BR2_PACKAGE_JQUERY_UI_THEME_SUNNY to
	  BR2_PACKAGE_JQUERY_UI_THEMES_SUNNY.

config BR2_PACKAGE_JQUERY_UI_THEME_SWANKY_PURSE
	bool "jquery-ui-themes option swanky-purse renamed"
	select BR2_LEGACY
	help
	  For consistency reasons, the jquery-ui-themes option for the
	  swanky-purse theme has been renamed from
	  BR2_PACKAGE_JQUERY_UI_THEME_SWANKY_PURSE to
	  BR2_PACKAGE_JQUERY_UI_THEMES_SWANKY_PURSE.

config BR2_PACKAGE_JQUERY_UI_THEME_TRONTASTIC
	bool "jquery-ui-themes option trontastic renamed"
	select BR2_LEGACY
	help
	  For consistency reasons, the jquery-ui-themes option for the
	  trontastic theme has been renamed from
	  BR2_PACKAGE_JQUERY_UI_THEME_TRONTASTIC to
	  BR2_PACKAGE_JQUERY_UI_THEMES_TRONTASTIC.

config BR2_PACKAGE_JQUERY_UI_THEME_UI_DARKNESS
	bool "jquery-ui-themes option ui-darkness renamed"
	select BR2_LEGACY
	help
	  For consistency reasons, the jquery-ui-themes option for the
	  ui-darkness theme has been renamed from
	  BR2_PACKAGE_JQUERY_UI_THEME_UI_DARKNESS to
	  BR2_PACKAGE_JQUERY_UI_THEMES_UI_DARKNESS.

config BR2_PACKAGE_JQUERY_UI_THEME_UI_LIGHTNESS
	bool "jquery-ui-themes option ui-lightness renamed"
	select BR2_LEGACY
	help
	  For consistency reasons, the jquery-ui-themes option for the
	  ui-lightness theme has been renamed from
	  BR2_PACKAGE_JQUERY_UI_THEME_UI_LIGHTNESS to
	  BR2_PACKAGE_JQUERY_UI_THEMES_UI_LIGHTNESS.

config BR2_PACKAGE_JQUERY_UI_THEME_VADER
	bool "jquery-ui-themes option vader renamed"
	select BR2_LEGACY
	help
	  For consistency reasons, the jquery-ui-themes option for the
	  vader theme has been renamed from
	  BR2_PACKAGE_JQUERY_UI_THEME_VADER to
	  BR2_PACKAGE_JQUERY_UI_THEMES_VADER.

config BR2_PACKAGE_BLUEZ5_PLUGINS_HEALTH
	bool "bluez5-utils health plugin option renamed"
	select BR2_LEGACY
	select BR2_PACKAGE_BLUEZ5_UTILS_PLUGINS_HEALTH
	help
	  For consistency reasons, the option
	  BR2_PACKAGE_BLUEZ5_PLUGINS_HEALTH has been renamed to
	  BR2_PACKAGE_BLUEZ5_UTILS_PLUGINS_HEALTH.

config BR2_PACKAGE_BLUEZ5_PLUGINS_MIDI
	bool "bluez5-utils midi plugin option renamed"
	select BR2_LEGACY
	select BR2_PACKAGE_BLUEZ5_UTILS_PLUGINS_MIDI
	help
	  For consistency reasons, the option
	  BR2_PACKAGE_BLUEZ5_PLUGINS_MIDI has been renamed to
	  BR2_PACKAGE_BLUEZ5_UTILS_PLUGINS_MIDI.

config BR2_PACKAGE_BLUEZ5_PLUGINS_NFC
	bool "bluez5-utils nfc plugin option renamed"
	select BR2_LEGACY
	select BR2_PACKAGE_BLUEZ5_UTILS_PLUGINS_NFC
	help
	  For consistency reasons, the option
	  BR2_PACKAGE_BLUEZ5_PLUGINS_NFC has been renamed to
	  BR2_PACKAGE_BLUEZ5_UTILS_PLUGINS_NFC.

config BR2_PACKAGE_BLUEZ5_PLUGINS_SAP
	bool "bluez5-utils sap plugin option renamed"
	select BR2_LEGACY
	select BR2_PACKAGE_BLUEZ5_UTILS_PLUGINS_SAP
	help
	  For consistency reasons, the option
	  BR2_PACKAGE_BLUEZ5_PLUGINS_SAP has been renamed to
	  BR2_PACKAGE_BLUEZ5_UTILS_PLUGINS_SAP.

config BR2_PACKAGE_BLUEZ5_PLUGINS_SIXAXIS
	bool "bluez5-utils sixaxis plugin option renamed"
	select BR2_LEGACY
	select BR2_PACKAGE_BLUEZ5_UTILS_PLUGINS_SIXAXIS
	help
	  For consistency reasons, the option
	  BR2_PACKAGE_BLUEZ5_PLUGINS_SIXAXIS has been renamed to
	  BR2_PACKAGE_BLUEZ5_UTILS_PLUGINS_SIXAXIS.

config BR2_PACKAGE_TRANSMISSION_REMOTE
	bool "transmission remote tool option removed"
	select BR2_LEGACY
	select BR2_PACKAGE_TRANSMISSION_DAEMON
	help
	  Upstream does not provide a separate configure option for
	  the tool transmission-remote, it is built when the
	  transmission daemon has been enabled. Therefore, Buildroot
	  has automatically enabled BR2_PACKAGE_TRANSMISSION_DAEMON
	  for you.

config BR2_PACKAGE_LIBKCAPI_APPS
	bool "libkcapi test applications removed"
	select BR2_LEGACY
	select BR2_PACKAGE_LIBKCAPI_HASHER if !BR2_STATIC_LIBS
	select BR2_PACKAGE_LIBKCAPI_RNGAPP
	select BR2_PACKAGE_LIBKCAPI_SPEED
	select BR2_PACKAGE_LIBKCAPI_TEST
	help
	  Test applications (hasher, rng read, speed-test, test) now
	  have their own configuration options in the libkcapi menu.

config BR2_PACKAGE_MPLAYER
	bool "mplayer package removed"
	select BR2_LEGACY
	help
	  The mplayer package was removed.

config BR2_PACKAGE_MPLAYER_MPLAYER
	bool "mplayer package removed"
	select BR2_LEGACY
	help
	  The mplayer package was removed.

config BR2_PACKAGE_MPLAYER_MENCODER
	bool "mplayer package removed"
	select BR2_LEGACY
	help
	  The mplayer package was removed.

config BR2_PACKAGE_LIBPLAYER_MPLAYER
	bool "mplayer support in libplayer removed"
	select BR2_LEGACY
	help
	  The mplayer package was removed.

config BR2_PACKAGE_IQVLINUX
	bool "iqvlinux package removed"
	select BR2_LEGACY
	help
	  This package contained a kernel module from Intel, which
	  could only be used together with Intel userspace tools
	  provided under NDA, which also come with the same kernel
	  module. The copy of the kernel module available on
	  SourceForge is provided only to comply with the GPLv2
	  requirement. Intel engineers were even surprised it even
	  built and were not willing to make any effort to fix their
	  tarball naming to contain a version number. Therefore, it
	  does not make sense for Buildroot to provide such a package.

	  See https://sourceforge.net/p/e1000/bugs/589/ for the
	  discussion.

config BR2_BINFMT_FLAT_SEP_DATA
	bool "binfmt FLAT with separate code and data removed"
	select BR2_LEGACY
	help
	  This FLAT binary format was only used on Blackfin, which has
	  been removed.

config BR2_bfin
	bool "Blackfin architecture support removed"
	select BR2_LEGACY
	help
	  Following the removal of Blackfin support for the upstream
	  Linux kernel, Buildroot has removed support for this CPU
	  architecture.

config BR2_PACKAGE_KODI_ADSP_BASIC
	bool "kodi-adsp-basic package removed"
	select BR2_LEGACY
	help
	  kodi-adsp-basic is unmaintained

config BR2_PACKAGE_KODI_ADSP_FREESURROUND
	bool "kodi-adsp-freesurround package removed"
	select BR2_LEGACY
	help
	  kodi-adsp-freesurround is unmaintained

###############################################################################
comment "Legacy options removed in 2018.02"

config BR2_KERNEL_HEADERS_3_4
	bool "kernel headers version 3.4.x are no longer supported"
	select BR2_LEGACY
	help
	  Version 3.4.x of the Linux kernel headers are no longer
	  maintained upstream and are now removed.

config BR2_KERNEL_HEADERS_3_10
	bool "kernel headers version 3.10.x are no longer supported"
	select BR2_LEGACY
	help
	  Version 3.10.x of the Linux kernel headers are no longer
	  maintained upstream and are now removed.

config BR2_KERNEL_HEADERS_3_12
	bool "kernel headers version 3.12.x are no longer supported"
	select BR2_LEGACY
	help
	  Version 3.12.x of the Linux kernel headers are no longer
	  maintained upstream and are now removed.

config BR2_BINUTILS_VERSION_2_27_X
	bool "binutils version 2.27 support removed"
	select BR2_LEGACY
	help
	  Support for binutils version 2.27 has been removed. The
	  current default version (2.29 or later) has been selected
	  instead.

config BR2_PACKAGE_EEPROG
	bool "eeprog package removed"
	select BR2_LEGACY
	select BR2_PACKAGE_I2C_TOOLS
	select BR2_PACKAGE_BUSYBOX_SHOW_OTHERS
	help
	  The eeprog program is now provided by the i2c-tools package.

config BR2_PACKAGE_GNUPG2_GPGV2
	bool "gnupg2 gpgv2 option removed"
	select BR2_LEGACY
	select BR2_PACKAGE_GNUPG2_GPGV
	help
	  The gpgv2 executable is now named gpgv. The config option
	  has been renamed accordingly.

config BR2_PACKAGE_IMX_GPU_VIV_APITRACE
	bool "Vivante apitrace tool option removed"
	select BR2_LEGACY
	help
	  The apitrace tool for Vivante is not provided by the
	  imx-gpu-viv package any longer.

config BR2_PACKAGE_IMX_GPU_VIV_G2D
	bool "Vivante G2D libraries from imx-gpu-viv removed"
	select BR2_LEGACY
	select BR2_PACKAGE_IMX_GPU_G2D
	help
	  The G2D libraries are now provided by the imx-gpu-g2d package.

###############################################################################
comment "Legacy options removed in 2017.11"

config BR2_PACKAGE_RFKILL
	bool "rfkill package removed"
	select BR2_LEGACY
	select BR2_PACKAGE_UTIL_LINUX
	select BR2_PACKAGE_UTIL_LINUX_RFKILL
	help
	  The rfkill program is now provided by the util-linux package.

config BR2_PACKAGE_UTIL_LINUX_RESET
	bool "util-linux reset option removed"
	select BR2_LEGACY
	help
	  The util-linux package no longer offers a "reset" command. Use
	  either the reset command provided by BusyBox or select ncurses
	  programs, which will install a symlink from "tset" to reset.

config BR2_PACKAGE_POLICYCOREUTILS_AUDIT2ALLOW
	bool "policycoreutils audit2allow option removed"
	select BR2_LEGACY
	select BR2_PACKAGE_SELINUX_PYTHON
	select BR2_PACKAGE_SELINUX_PYTHON_AUDIT2ALLOW
	help
	  The policycoreutils package no longer offers audit2allow
	  as a option. This package has been moved into the
	  selinux-python package by the SELinux maintainers.

config BR2_PACKAGE_POLICYCOREUTILS_RESTORECOND
	bool "policycoreutils restorecond option removed"
	select BR2_LEGACY
	select BR2_PACKAGE_RESTORECOND
	help
	  The policycoreutils package no longer offers restorecond
	  as a option.  This package has been moved into a seperate
	  package maintained by the SELinux maintainers.

config BR2_PACKAGE_SEPOLGEN
	bool "sepolgen package has been removed"
	select BR2_LEGACY
	select BR2_PACKAGE_SELINUX_PYTHON
	select BR2_PACKAGE_SELINUX_PYTHON_SEPOLGEN
	help
	  Sepolgen is no longer a individual package, but instead has
	  been moved into the selinux-python package by the SELinux
	  maintainers.

config BR2_PACKAGE_OPENOBEX_BLUEZ
	bool "openobex bluez option removed"
	select BR2_LEGACY
	select BR2_PACKAGE_BLUEZ_UTILS
	help
	  The OpenOBEX package no longer offers an option to enable or
	  disable BlueZ support. Instead, BlueZ support is always
	  included when the bluez5_utils or bluez_utils package is
	  selected.

config BR2_PACKAGE_OPENOBEX_LIBUSB
	bool "openobex libusb option removed"
	select BR2_LEGACY
	select BR2_PACKAGE_LIBUSB
	help
	  The OpenOBEX package no longer offers an option to enable or
	  disable libusb support. Instead, USB support is always
	  included when the libusb package is selected.

config BR2_PACKAGE_OPENOBEX_APPS
	bool "openobex apps option removed"
	select BR2_LEGACY
	help
	  The OpenOBEX package no longer offers an option to enable or
	  disable apps support.

config BR2_PACKAGE_OPENOBEX_SYSLOG
	bool "openobex syslog option removed"
	select BR2_LEGACY
	help
	  The OpenOBEX package no longer offers an option to enable or
	  disable syslog support.

config BR2_PACKAGE_OPENOBEX_DUMP
	bool "openobex dump option removed"
	select BR2_LEGACY
	help
	  The OpenOBEX package no longer offers an option to enable or
	  disable dump support.

config BR2_PACKAGE_AICCU
	bool "aiccu utility removed"
	select BR2_LEGACY
	help
	  As the SixXS project has ceased its operation on 2017-06-06,
	  the AICCU utility has no use anymore and has been removed.

	  https://www.sixxs.net/sunset/

config BR2_PACKAGE_UTIL_LINUX_LOGIN_UTILS
	bool "util-linux login utilities option removed"
	select BR2_LEGACY
	select BR2_PACKAGE_UTIL_LINUX_LAST
	select BR2_PACKAGE_UTIL_LINUX_LOGIN
	select BR2_PACKAGE_UTIL_LINUX_RUNUSER
	select BR2_PACKAGE_UTIL_LINUX_SU
	select BR2_PACKAGE_UTIL_LINUX_SULOGIN
	help
	  Login utilities (last, login, runuser, su, sulogin) now have
	  their own configuration options in the util-linux menu.

###############################################################################
comment "Legacy options removed in 2017.08"

config BR2_TARGET_GRUB
	bool "grub (aka grub-legacy) has been removed"
	select BR2_LEGACY
	help
	  grub-legacy is no longer maintained, and no longer builds with
	  recent binutils versions.

	  Use grub2 or syslinux instead.

config BR2_PACKAGE_SIMICSFS
	bool "simicsfs support removed"
	select BR2_LEGACY
	help
	  Support for simicsfs kernel driver that provides access to a
	  host computer's local filesystem when the target is
	  executing within a SIMICS simulation has been removed.

	  Simics is now moving away from the simicsfs kernel module,
	  as the kernel module has required too much maintenance
	  work. Users should move to the user mode Simics agent
	  instead.

config BR2_BINUTILS_VERSION_2_26_X
	bool "binutils version 2.26 support removed"
	select BR2_LEGACY
	help
	  Support for binutils version 2.26 has been removed. The
	  current default version (2.28 or later) has been selected
	  instead.

config BR2_XTENSA_OVERLAY_DIR
	string "The BR2_XTENSA_OVERLAY_DIR option has been removed"
	help
	  The BR2_XTENSA_OVERLAY_DIR has been removed in favour of
	  BR2_XTENSA_OVERLAY_FILE. You must now pass the complete
	  path to the overlay file, not to the directory containing
	  it.

config BR2_XTENSA_OVERLAY_DIR_WRAP
	bool
	default y if BR2_XTENSA_OVERLAY_DIR != ""
	select BR2_LEGACY

config BR2_XTENSA_CUSTOM_NAME
	string "The BR2_XTENSA_CUSTOM_NAME option has been removed"
	help
	  The BR2_XTENSA_CUSTOM_NAME option has been removed.

config BR2_XTENSA_CUSTOM_NAME_WRAP
	bool
	default y if BR2_XTENSA_CUSTOM_NAME != ""
	select BR2_LEGACY

config BR2_PACKAGE_HOST_MKE2IMG
	bool "host mke2img has been removed"
	select BR2_LEGACY
	help
	  We now call mkfs directly to generate ext2/3/4 filesystem
	  image, so mke2img is no longer necessary.

config BR2_TARGET_ROOTFS_EXT2_BLOCKS
	int "exact size in blocks has been removed"
	default 0
	help
	  This option has been removed in favor of
	  BR2_TARGET_ROOTFS_EXT2_SIZE. It has been set automatically
	  to the value you had before. Set to 0 here to remove the
	  warning.

config BR2_TARGET_ROOTFS_EXT2_BLOCKS_WRAP
	bool
	default y if BR2_TARGET_ROOTFS_EXT2_BLOCKS != 0 && \
		BR2_TARGET_ROOTFS_EXT2_BLOCKS != 61440 # deprecated default value
	select BR2_LEGACY

# Note: BR2_TARGET_ROOTFS_EXT2_BLOCKS_WRAP still referenced in fs/ext2/Config.in

config BR2_TARGET_ROOTFS_EXT2_EXTRA_INODES
	int "ext2 extra inodes has been removed" if BR2_TARGET_ROOTFS_EXT2_INODES = 0
	default 0
	help
	  Buildroot now uses mkfs.ext2/3/4 to generate ext2/3/4
	  images. It now automatically selects the number of inodes
	  based on the image size. The extra number of inodes can no
	  longer be provided; instead, provide the total number of
	  inodes needed in BR2_TARGET_ROOTFS_EXT2_INODES.

config BR2_TARGET_ROOTFS_EXT2_EXTRA_INODES_WRAP
	bool
	default y if BR2_TARGET_ROOTFS_EXT2_EXTRA_INODES != 0
	select BR2_LEGACY

config BR2_PACKAGE_GST1_PLUGINS_BAD_PLUGIN_CDXAPARSE
	bool "cdxaparse removed"
	select BR2_LEGACY

config BR2_PACKAGE_GST1_PLUGINS_BAD_PLUGIN_DATAURISRC
	bool "dataurisrc moved to gstreamer1"
	select BR2_LEGACY
	help
	  Dataurisrc has moved to gstreamer core and is always built.

config BR2_PACKAGE_GST1_PLUGINS_BAD_PLUGIN_DCCP
	bool "dccp removed"
	select BR2_LEGACY

config BR2_PACKAGE_GST1_PLUGINS_BAD_PLUGIN_HDVPARSE
	bool "hdvparse removed"
	select BR2_LEGACY

config BR2_PACKAGE_GST1_PLUGINS_BAD_PLUGIN_MVE
	bool "mve removed"
	select BR2_LEGACY

config BR2_PACKAGE_GST1_PLUGINS_BAD_PLUGIN_NUVDEMUX
	bool "nuvdemux removed"
	select BR2_LEGACY

config BR2_PACKAGE_GST1_PLUGINS_BAD_PLUGIN_PATCHDETECT
	bool "patchdetect removed"
	select BR2_LEGACY

config BR2_PACKAGE_GST1_PLUGINS_BAD_PLUGIN_SDI
	bool "sdi removed"
	select BR2_LEGACY

config BR2_PACKAGE_GST1_PLUGINS_BAD_PLUGIN_TTA
	bool "tta removed"
	select BR2_LEGACY

config BR2_PACKAGE_GST1_PLUGINS_BAD_PLUGIN_VIDEOMEASURE
	bool "videomeasure removed"
	select BR2_PACKAGE_GST1_PLUGINS_BAD_PLUGIN_IQA
	select BR2_LEGACY
	help
	  videomeasure plugin has been removed and has been replaced by
	  iqa, which has automatically been enabled.

config BR2_PACKAGE_GST1_PLUGINS_BAD_PLUGIN_APEXSINK
	bool "apexsink removed"
	select BR2_LEGACY

config BR2_PACKAGE_GST1_PLUGINS_BAD_PLUGIN_SDL
	bool "sdl removed"
	select BR2_LEGACY

config BR2_PACKAGE_GST1_PLUGINS_UGLY_PLUGIN_MAD
	bool "mad (*.mp3 audio) removed"
	select BR2_LEGACY

config BR2_STRIP_none
	bool "Strip command 'none' has been removed"
	select BR2_LEGACY
	help
	  The strip command choice has been changed into a single
	  boolean option. Please check that the new setting is
	  correct (in the "Build options" sub-menu)

config BR2_PACKAGE_BEECRYPT_CPP
	bool "C++ support removed in beecrypt"
	select BR2_LEGACY
	help
	  Support for C++ depends on icu. The beecrypt package is
	  incompatible with icu 59+.

config BR2_PACKAGE_SPICE_CLIENT
	bool "spice client support removed"
	select BR2_LEGACY
	help
	  Spice client support has been removed upstream. The
	  functionality now lives in the spice-gtk widget and
	  virt-viewer.

config BR2_PACKAGE_SPICE_GUI
	bool "spice gui support removed"
	select BR2_LEGACY
	help
	  Spice gui support has been removed upstream. The
	  functionality now lives in the spice-gtk widget and
	  virt-viewer.

config BR2_PACKAGE_SPICE_TUNNEL
	bool "spice network redirection removed"
	select BR2_LEGACY
	help
	  Spice network redirection, aka tunnelling has been removed
	  upstream.

config BR2_PACKAGE_INPUT_TOOLS
	bool "input-tools removed"
	select BR2_LEGACY
	select BR2_PACKAGE_LINUXCONSOLETOOLS
	help
	  input-tools has been removed, it is replaced by
	  linuxconsoletools, which has automatically been enabled.

config BR2_PACKAGE_INPUT_TOOLS_INPUTATTACH
	bool "inputattach moved to linuxconsoletools"
	select BR2_LEGACY
	select BR2_PACKAGE_LINUXCONSOLETOOLS
	select BR2_PACKAGE_LINUXCONSOLETOOLS_INPUTATTACH
	help
	  input-tools has been removed, inputattach is now part
	  of linuxconsoletools, which has automatically been
	  enabled.

config BR2_PACKAGE_INPUT_TOOLS_JSCAL
	bool "jscal moved to linuxconsoletools"
	select BR2_LEGACY
	select BR2_PACKAGE_LINUXCONSOLETOOLS
	select BR2_PACKAGE_LINUXCONSOLETOOLS_JOYSTICK
	help
	  input-tools has been removed, jscal is now part
	  of linuxconsoletools, which has automatically been
	  enabled.

config BR2_PACKAGE_INPUT_TOOLS_JSTEST
	bool "jstest moved to linuxconsoletools"
	select BR2_LEGACY
	select BR2_PACKAGE_LINUXCONSOLETOOLS
	select BR2_PACKAGE_LINUXCONSOLETOOLS_JOYSTICK
	help
	  input-tools has been removed, jstest is now part
	  of linuxconsoletools, which has automatically been
	  enabled.

config BR2_TOOLCHAIN_EXTERNAL_CODESOURCERY_SH
	bool "SH Sourcery toolchain has been removed"
	select BR2_LEGACY
	help
	  The Sourcery CodeBench toolchain for the sh architecture has
	  been removed, since it uses glibc older than 2.17 that
	  requires -lrt to link executables using clock_* system calls.
	  This makes this toolchain difficult to maintain over time.

config BR2_TOOLCHAIN_EXTERNAL_CODESOURCERY_X86
	bool "x86 Sourcery toolchain has been removed"
	select BR2_LEGACY
	help
	  The Sourcery CodeBench toolchain for the x86 architecture has
	  been removed, since it uses glibc older than 2.17 that
	  requires -lrt to link executables using clock_* system calls.
	  This makes this toolchain difficult to maintain over time.

config BR2_GCC_VERSION_4_8_X
	bool "gcc 4.8.x support removed"
	select BR2_LEGACY
	help
	  Support for gcc version 4.8.x has been removed. The current
	  default version (5.x or later) has been selected instead.

###############################################################################
comment "Legacy options removed in 2017.05"

config BR2_PACKAGE_SUNXI_MALI_R2P4
	bool "sunxi-mali r2p4 removed"
	select BR2_LEGACY
	help
	  sunxi-mali libMali for r2p4 Mali kernel module has been
	  removed since the libump package only provides libUMP.so.3.
	  libMali for r2p4 Mali kernel module requires libUMP.so.2.

config BR2_PACKAGE_NODEJS_MODULES_COFFEESCRIPT
	bool "CoffeeScript option has been removed"
	select BR2_LEGACY
	help
	  The option to enable NodeJS CoffeeScript has been removed.
	  To continue using it, add "coffee-script" to
	  BR2_PACKAGE_NODEJS_MODULES_ADDITIONAL.

config BR2_PACKAGE_NODEJS_MODULES_EXPRESS
	bool "Express web application framework option has been removed"
	select BR2_LEGACY
	help
	  The option to enable the NodeJS Express web application
	  framework has been removed. To continue using it, add
	  "express" to BR2_PACKAGE_NODEJS_MODULES_ADDITIONAL.

config BR2_PACKAGE_BLUEZ5_UTILS_GATTTOOL
	bool "bluez5_utils gatttool install option removed"
	select BR2_PACKAGE_BLUEZ5_UTILS_DEPRECATED
	help
	  The option to install gatttool specifically has been removed.
	  Since version 5.44 gatttool is in the list of deprecated
	  tools. The option to build and install deprecated tools has
	  been automatically enabled.

config BR2_PACKAGE_OPENOCD_FT2XXX
	bool "openocd ft2232 support has been removed"
	select BR2_PACKAGE_OPENOCD_FTDI
	select BR2_LEGACY
	help
	  FT2232 support in OpenOCD has been removed, it's replaced by
	  FDTI support, which has automatically been enabled.

config BR2_PACKAGE_KODI_RTMPDUMP
	bool "kodi rtmp has been removed"
	select BR2_LEGACY
	select BR2_PACKAGE_KODI_INPUTSTREAM_RTMP
	help
	  Internal rtmp support was removed from Kodi.

config BR2_PACKAGE_KODI_VISUALISATION_FOUNTAIN
	bool "kodi-visualisation-fountain has been removed"
	select BR2_LEGACY
	help
	  According to upstream 'the visualization is not currently
	  in a working shape.'

config BR2_PACKAGE_PORTMAP
	bool "portmap has been removed"
	select BR2_LEGACY
	select BR2_PACKAGE_RPCBIND
	help
	  The portmap upstream tarball is removed, no releases since
	  ten years and latest change in upstream git in 2014.
	  You should better use rpcbind as a RPC portmapper.

config BR2_BINUTILS_VERSION_2_25_X
	bool "binutils version 2.25 support removed"
	select BR2_LEGACY
	help
	  Support for binutils version 2.25 has been removed. The
	  current default version (2.27 or later) has been selected
	  instead.

config BR2_TOOLCHAIN_BUILDROOT_INET_RPC
	bool "uclibc RPC support has been removed"
	select BR2_LEGACY
	help
	  uClibc-ng removed internal RPC implementation in 1.0.23. You
	  should use libtirpc instead.

config BR2_TARGET_ROOTFS_EXT2_EXTRA_BLOCKS
	int "extra size in blocks has been removed"
	default 0
	help
	  Since the support for auto calculation of the filesystem size
	  has been removed, this option is now useless and must be 0.
	  You may want to check that BR2_TARGET_ROOTFS_EXT2_BLOCKS
	  matchs your needs.

config BR2_TARGET_ROOTFS_EXT2_EXTRA_BLOCKS_WRAP
	bool
	default y if BR2_TARGET_ROOTFS_EXT2_EXTRA_BLOCKS != 0
	select BR2_LEGACY

config BR2_PACKAGE_SYSTEMD_KDBUS
	bool "systemd-kdbus has been removed"
	select BR2_LEGACY
	help
	  --enable/disable-kdbus configure option has been removed since
	  systemd-231.

config BR2_PACKAGE_POLARSSL
	bool "polarssl has been removed"
	select BR2_LEGACY
	help
	  The polarssl crypto library has been removed since the 1.2.x
	  release branch is no longer maintained. Newer upstream
	  branches/releases (mbedtls) have API changes so they're not
	  drop-in replacements.

config BR2_NBD_CLIENT
	bool "nbd client option was renamed"
	select BR2_LEGACY
	select BR2_PACKAGE_NBD_CLIENT
	help
	  The nbd client option has been renamed to
	  BR2_PACKAGE_NBD_CLIENT.

config BR2_NBD_SERVER
	bool "nbd server option was renamed"
	select BR2_LEGACY
	select BR2_PACKAGE_NBD_SERVER
	help
	  The nbd server option has been renamed to
	  BR2_PACKAGE_NBD_SERVER.

config BR2_PACKAGE_GMOCK
	bool "gmock merged into gtest package"
	select BR2_LEGACY
	select BR2_PACKAGE_GTEST
	select BR2_PACKAGE_GTEST_GMOCK
	help
	  GMock is now a suboption of the GTest package.

config BR2_KERNEL_HEADERS_4_8
	bool "kernel headers version 4.8.x are no longer supported"
	select BR2_LEGACY
	help
	  Version 4.8.x of the Linux kernel headers are no longer
	  maintained upstream and are now removed.

config BR2_KERNEL_HEADERS_3_18
	bool "kernel headers version 3.18.x are no longer supported"
	select BR2_LEGACY
	help
	  Version 3.18.x of the Linux kernel headers are no longer
	  maintained upstream and are now removed.

config BR2_GLIBC_VERSION_2_22
	bool "glibc 2.22 removed"
	select BR2_LEGACY
	help
	  Support for glibc version 2.22 has been removed. The current
	  default version has been selected instead.

###############################################################################
comment "Legacy options removed in 2017.02"

config BR2_PACKAGE_PERL_DB_FILE
	bool "perl-db-file removed"
	select BR2_LEGACY
	select BR2_PACKAGE_BERKELEYDB
	select BR2_PACKAGE_PERL
	help
	  DB_File can be built as a core Perl module, so the separate
	  perl-db-file package has been removed.

config BR2_KERNEL_HEADERS_4_7
	bool "kernel headers version 4.7.x are no longer supported"
	select BR2_LEGACY
	help
	  Version 4.7.x of the Linux kernel headers are no longer
	  maintained upstream and are now removed.

config BR2_KERNEL_HEADERS_4_6
	bool "kernel headers version 4.6.x are no longer supported"
	select BR2_LEGACY
	help
	  Version 4.6.x of the Linux kernel headers are no longer
	  maintained upstream and are now removed.

config BR2_KERNEL_HEADERS_4_5
	bool "kernel headers version 4.5.x are no longer supported"
	select BR2_LEGACY
	help
	  Version 4.5.x of the Linux kernel headers are no longer
	   maintained upstream and are now removed.

config BR2_KERNEL_HEADERS_3_14
	bool "kernel headers version 3.14.x are no longer supported"
	select BR2_LEGACY
	  help
	  Version 3.14.x of the Linux kernel headers are no longer
	  maintained upstream and are now removed.

config BR2_TOOLCHAIN_EXTERNAL_MUSL_CROSS
	bool "musl-cross 1.1.12 toolchain removed"
	select BR2_LEGACY
	help
	  The support for the prebuilt toolchain based on the Musl C
	  library provided by the musl-cross project has been removed.
	  Upstream doesn't provide any prebuilt toolchain anymore, use
	  the Buildroot toolchain instead.

config BR2_UCLIBC_INSTALL_TEST_SUITE
	bool "uClibc tests now in uclibc-ng-test"
	select BR2_LEGACY
	select BR2_PACKAGE_UCLIBC_NG_TEST
	help
	  The test suite of the uClibc C library has been moved into a
	  separate package, uclibc-ng-test.

config BR2_TOOLCHAIN_EXTERNAL_BLACKFIN_UCLINUX
	bool "Blackfin.uclinux.org 2014R1 toolchain removed"
	select BR2_LEGACY
	help
	  The ADI Blackfin toolchain has many bugs which are fixed in
	  more recent gcc and uClibc-ng releases. Use the Buildroot
	  toolchain instead.

config BR2_PACKAGE_MAKEDEVS
	bool "makedevs removed"
	select BR2_LEGACY
	help
	  The makedevs tool is part of busybox. The Buildroot fork
	  should not be used outside of the Buildroot infrastructure.

config BR2_TOOLCHAIN_EXTERNAL_ARAGO_ARMV7A
	bool "Arago ARMv7 2011.09 removed"
	select BR2_LEGACY
	help
	  The Arago toolchains are every old and not updated anymore.

config BR2_TOOLCHAIN_EXTERNAL_ARAGO_ARMV5TE
	bool "Arago ARMv5 2011.09 removed"
	select BR2_LEGACY
	help
	  The Arago toolchains are every old and not updated anymore.

config BR2_PACKAGE_SNOWBALL_HDMISERVICE
	bool "snowball-hdmiservice removed"
	select BR2_LEGACY
	help
	  We no longer have support for the Snowball platform in
	  Buildroot, so this package was no longer useful.

config BR2_PACKAGE_SNOWBALL_INIT
	bool "snowball-init removed"
	select BR2_LEGACY
	help
	  We no longer have support for the Snowball platform in
	  Buildroot, so this package was no longer useful.

config BR2_GDB_VERSION_7_9
	bool "gdb 7.9 has been removed"
	select BR2_LEGACY
	help
	  The 7.9 version of gdb has been removed. Use a newer version
	  instead.

###############################################################################
comment "Legacy options removed in 2016.11"

config BR2_PACKAGE_PHP_SAPI_CLI_CGI
	bool "PHP CGI and CLI options are now seperate"
	select BR2_PACKAGE_PHP_SAPI_CLI
	select BR2_PACKAGE_PHP_SAPI_CGI
	select BR2_LEGACY
	help
	  The PHP Interface options have been split up into a
	  separate option for each interface.

config BR2_PACKAGE_PHP_SAPI_CLI_FPM
	bool "PHP CLI and FPM options are now separate"
	select BR2_PACKAGE_PHP_SAPI_CLI
	select BR2_PACKAGE_PHP_SAPI_FPM
	select BR2_LEGACY
	help
	  The PHP Interface options have been split up into a
	  separate option for each interface.

config BR2_PACKAGE_WVSTREAMS
	bool "wvstreams removed"
	select BR2_LEGACY
	help
	  wvstreams is not maintained anymore since about 2009. It also
	  doesn't build anymore with recent compilers (GCC 5+).

config BR2_PACKAGE_WVDIAL
	bool "wvdial removed"
	select BR2_LEGACY
	help
	  wvdial is not maintained anymore since about 2009. It also
	  doesn't build anymore with recent compilers (GCC 5+).

config BR2_PACKAGE_WEBKITGTK24
	bool "webkitgtk 2.4.x removed"
	select BR2_LEGACY
	help
	  This legacy package only existed because some other packages
	  depended on that specific version of webkitgtk. However, the
	  other packages have been fixed. webkitgtk 2.4 is full of
	  security issues so it needs to be removed.

config BR2_PACKAGE_TORSMO
	bool "torsmo removed"
	select BR2_LEGACY
	help
	  torsmo has been unmaintained for a long time, and nobody
	  seems to be interested in it.

config BR2_PACKAGE_SSTRIP
	bool "sstrip removed"
	select BR2_LEGACY
	help
	  sstrip is unmaintained and potentially harmful. It doesn't
	  save so much compared to normal binutils strip, and there is
	  a big risk of binaries that don't work. Use normal strip
	  instead.

config BR2_KERNEL_HEADERS_4_3
	bool "kernel headers version 4.3.x are no longer supported"
	select BR2_LEGACY
	help
	  Version 4.3.x of the Linux kernel headers are no longer
	  maintained upstream and are now removed.

config BR2_KERNEL_HEADERS_4_2
	bool "kernel headers version 4.2.x are no longer supported"
	select BR2_LEGACY
	help
	  Version 4.2.x of the Linux kernel headers are no longer
	  maintained upstream and are now removed.

config BR2_PACKAGE_KODI_ADDON_XVDR
	bool "kodi-addon-xvdr removed"
	select BR2_LEGACY
	help
	  According to the github project page:
	  https://github.com/pipelka/xbmc-addon-xvdr
	  this package is discontinued.

config BR2_PACKAGE_IPKG
	bool "ipkg removed"
	select BR2_LEGACY
	help
	  ipkg dates back to the early 2000s when Compaq started the
	  handhelds.org project and it hasn't seen development since
	  2006. Use opkg as a replacement.

config BR2_GCC_VERSION_4_7_X
	bool "gcc 4.7.x support removed"
	select BR2_LEGACY
	help
	  Support for gcc version 4.7.x has been removed. The current
	  default version (4.9.x or later) has been selected instead.

config BR2_BINUTILS_VERSION_2_24_X
	bool "binutils version 2.24 support removed"
	select BR2_LEGACY
	help
	  Support for binutils version 2.24 has been removed. The
	  current default version (2.26 or later) has been selected
	  instead.

config BR2_PACKAGE_WESTON_RPI
	bool "Weston propietary RPI support is gone"
	select BR2_LEGACY
	help
	  Upstream decided the propietary (rpi-userland) weston composer
	  support wasn't worth the effort so it was removed. Switch to
	  the open VC4 support.

config BR2_LINUX_KERNEL_TOOL_CPUPOWER
	bool "linux-tool cpupower"
	depends on BR2_LINUX_KERNEL
	select BR2_LEGACY
	select BR2_PACKAGE_LINUX_TOOLS_CPUPOWER
	help
	  Linux tool cpupower option was renamed.

config BR2_LINUX_KERNEL_TOOL_PERF
	bool "linux-tool perf"
	depends on BR2_LINUX_KERNEL
	select BR2_LEGACY
	select BR2_PACKAGE_LINUX_TOOLS_PERF
	help
	  Linux tool perf option was renamed.

config BR2_LINUX_KERNEL_TOOL_SELFTESTS
	bool "linux-tool selftests"
	depends on BR2_LINUX_KERNEL
	select BR2_LEGACY
	select BR2_PACKAGE_LINUX_TOOLS_SELFTESTS
	help
	  Linux tool selftests option was renamed.

config BR2_GCC_VERSION_4_8_ARC
	bool "gcc arc option renamed"
	select BR2_LEGACY
	select BR2_GCC_VERSION_ARC
	help
	  The option that selects the gcc version for the ARC
	  architecture has been renamed to BR2_GCC_VERSION_ARC.

config BR2_KERNEL_HEADERS_4_0
	bool "kernel headers version 4.0.x are no longer supported"
	select BR2_LEGACY
	help
	  Version 4.0.x of the Linux kernel headers have been deprecated
	  for more than four buildroot releases and are now removed.

config BR2_KERNEL_HEADERS_3_19
	bool "kernel headers version 3.19.x are no longer supported"
	select BR2_LEGACY
	help
	  Version 3.19.x of the Linux kernel headers have been
	  deprecated for more than four buildroot releases and are now
	  removed.

config BR2_PACKAGE_LIBEVAS_GENERIC_LOADERS
	bool "libevas-generic-loaders package removed"
	select BR2_LEGACY
	select BR2_PACKAGE_EFL
	help
	  With EFL 1.18, libevas-generic-loaders is now provided by the
	  efl package.

config BR2_PACKAGE_ELEMENTARY
	bool "elementary package removed"
	select BR2_LEGACY
	select BR2_PACKAGE_EFL
	help
	  With EFL 1.18, elementary is now provided by the efl package.

config BR2_LINUX_KERNEL_CUSTOM_LOCAL
	bool "Linux kernel local directory option removed"
	select BR2_LEGACY
	help
	  The option to select a local directory as the source of the
	  Linux kernel has been removed. It hurts reproducibility of
	  builds.

	  In case you were using this option during development of your
	  Linux kernel, use the override mechanism instead.

###############################################################################
comment "Legacy options removed in 2016.08"

config BR2_PACKAGE_EFL_JP2K
	bool "libevas jp2k loader has been removed"
	select BR2_LEGACY
	help
	  JP2K support in EFL requires openjpeg 1.x (libopenjpeg1.pc)
	  while Buildroot only packages openjpeg 2.x. Therefore, the
	  JP2K loader has been removed from EFL.

config BR2_PACKAGE_SYSTEMD_COMPAT
	bool "systemd compatibility libraries have been removed"
	select BR2_LEGACY
	help
	  The systemd option to enable the compatibility libraries has
	  been removed. Theses libraries have been useless since a few
	  version, and have been fully dropped from the source since
	  v230.

config BR2_PACKAGE_GST1_PLUGINS_BAD_PLUGIN_LIVEADDER
	bool "gst1-plugins-bad liveadder plugin removed"
	select BR2_LEGACY
	select BR2_PACKAGE_GST1_PLUGINS_BAD_PLUGIN_AUDIOMIXER
	help
	  The functionality of the liveadder plugin of the
	  gst1-plugins-bad package has been merged into audiomixer.

config BR2_PACKAGE_LIBFSLVPUWRAP
	bool "libfslvpuwrap has been renamed to imx-vpuwrap"
	select BR2_LEGACY
	select BR2_PACKAGE_IMX_VPUWRAP
	help
	  The libfslvpuwrap has been renamed to match the renamed
	  package.

config BR2_PACKAGE_LIBFSLPARSER
	bool "libfslparser has been renamed to imx-parser"
	select BR2_LEGACY
	select BR2_PACKAGE_IMX_PARSER
	help
	  The libfslparser has been renamed to match the renamed
	  package.

config BR2_PACKAGE_LIBFSLCODEC
	bool "libfslcodec has been renamed to imx-codec"
	select BR2_LEGACY
	select BR2_PACKAGE_IMX_CODEC
	help
	  The libfslcodec has been renamed to match the renamed package.

config BR2_PACKAGE_UBOOT_TOOLS_MKIMAGE_FIT_SIGNATURE_SUPPORT
	bool "FIT support in uboot-tools has been refactored"
	select BR2_LEGACY
	select BR2_PACKAGE_DTC
	select BR2_PACKAGE_DTC_PROGRAMS
	select BR2_PACKAGE_UBOOT_TOOLS_FIT_SUPPORT
	select BR2_PACKAGE_UBOOT_TOOLS_FIT_SIGNATURE_SUPPORT
	select BR2_PACKAGE_UBOOT_TOOLS_MKIMAGE
	help
	  This option has been removed in favor of a more fine-grained
	  configuration, which is recommended. Selecting this option
	  enables FIT and FIT signature support for the target packages.
	  It will also select the dtc and openssl packages.

config BR2_PTHREADS_OLD
	bool "linuxthreads (stable/old)"
	select BR2_LEGACY
	help
	  Linuxthreads have been reworked, BR2_PTHREADS_OLD is now
	  BR2_PTHREADS and the old BR2_PTHREADS - LT.new got removed.

config BR2_BINUTILS_VERSION_2_23_X
	bool "binutils 2.23 removed"
	select BR2_LEGACY
	help
	  Binutils 2.23 has been removed, using a newer version is
	  recommended.

config BR2_TOOLCHAIN_BUILDROOT_EGLIBC
	bool "eglibc support has been removed"
	select BR2_LEGACY
	help
	  The eglibc project no longer exists, as it has been merged
	  back into the glibc project. Therefore, support for eglibc
	  has been removed, and glibc should be used instead.

config BR2_GDB_VERSION_7_8
	bool "gdb 7.8 has been removed"
	select BR2_LEGACY
	help
	  The 7.8 version of gdb has been removed. Use a newer version
	  instead.

###############################################################################
comment "Legacy options removed in 2016.05"

config BR2_PACKAGE_OPENVPN_CRYPTO_POLARSSL
	bool "openvpn polarssl crypto backend removed"
	select BR2_LEGACY
	help
	  The OpenVPN polarssl crypto backend option has been removed.
	  Version from 2.3.10 onwards need polarssl >= 1.3.8 but aren't
	  compatible with mbedtls (polarssl) series 2.x which is the
	  version provided in buildroot. And both can't coexist.
	  It now uses OpenSSL as the only option.

config BR2_PACKAGE_NGINX_HTTP_SPDY_MODULE
	bool "nginx http spdy module removed"
	select BR2_LEGACY
	select BR2_PACKAGE_NGINX_HTTP_V2_MODULE
	help
	  The ngx_http_spdy_module has been superseded by the
	  ngx_http_v2_module since nginx v1.9.5.  The
	  ngx_http_v2_module modules has been automatically selected
	  in your configuration.

config BR2_PACKAGE_GST1_PLUGINS_BAD_PLUGIN_RTP
	bool "gst1-plugins-bad rtp plugin moved to good"
	select BR2_LEGACY
	help
	  The rtp plugin has been moved from gst1-plugins-base to
	  gst1-plugins-good.

config BR2_PACKAGE_GST1_PLUGINS_BAD_PLUGIN_MPG123
	bool "gst1-plugins-bad mpg123 plugin moved to ugly"
	select BR2_LEGACY
	help
	  The mpg123 plugin has been moved from gst1-plugins-bad to
	  gst1-plugins-ugly.

config BR2_TOOLCHAIN_EXTERNAL_CODESOURCERY_POWERPC
	bool "PowerPC Sourcery toolchain has been removed"
	select BR2_LEGACY
	help
	  The Sourcery CodeBench toolchain for the PowerPC
	  architecture has been removed, as it was very old, not
	  maintained, and causing numerous build failures with modern
	  userspace packages.

config BR2_TOOLCHAIN_EXTERNAL_CODESOURCERY_POWERPC_E500V2
	bool "PowerPC Sourcery E500v2 toolchain has been removed"
	select BR2_LEGACY
	help
	  The Sourcery CodeBench toolchain for the PowerPC E500v2
	  architecture has been removed, as it was very old, not
	  maintained, and causing numerous build failures with modern
	  userspace packages.

config BR2_x86_i386
	bool "x86 i386 support removed"
	select BR2_LEGACY
	help
	  The support for the i386 processors of the x86 architecture
	  has been removed.

config BR2_PACKAGE_QT5QUICK1
	bool "qt5quick1 package removed"
	select BR2_LEGACY
	help
	  The qt5quick1 package has been removed, since it was removed
	  from upstream starting from Qt 5.6.

config BR2_TARGET_UBOOT_CUSTOM_PATCH_DIR
	string "uboot custom patch dir has been removed"
	help
	  The uboot custom patch directory option has been removed. Use
	  the improved BR2_TARGET_UBOOT_PATCH option instead.

config BR2_TARGET_UBOOT_CUSTOM_PATCH_DIR_WRAP
	bool
	default y if BR2_TARGET_UBOOT_CUSTOM_PATCH_DIR != ""
	select BR2_LEGACY

# Note: BR2_TARGET_UBOOT_CUSTOM_PATCH_DIR is still referenced from
# boot/uboot/Config.in

config BR2_PACKAGE_XDRIVER_XF86_INPUT_VOID
	bool "xf86-input-void removed"
	select BR2_LEGACY
	help
	  The xf86-input-void package has been removed, there's no need
	  for it in any modern (post-2007) xorg server.

config BR2_KERNEL_HEADERS_3_17
	bool "kernel headers version 3.17.x are no longer supported"
	select BR2_LEGACY
	help
	  Version 3.17.x of the Linux kernel headers have been
	  deprecated for more than four buildroot releases and are now
	  removed.

config BR2_GDB_VERSION_7_7
	bool "gdb 7.7 has been removed"
	select BR2_LEGACY
	help
	  The 7.7 version of gdb has been removed. Use a newer version
	  instead.

config BR2_PACKAGE_FOOMATIC_FILTERS
	bool "foomatic-filters"
	select BR2_LEGACY
	help
	  The foomatic-filters package was removed.

config BR2_PACKAGE_SAMBA
	bool "samba"
	select BR2_LEGACY
	help
	  The samba package was removed in favour of samba4 since the
	  3.x series isn't supported by upstream any longer.

config BR2_PACKAGE_KODI_WAVPACK
	bool "wavpack"
	select BR2_LEGACY
	help
	  wavpack support was removed in favour of ffmpeg:
	  https://github.com/xbmc/xbmc/commit/7916902c9e6f7a523265594f3ad7f921f93f1cd4

config BR2_PACKAGE_KODI_RSXS
	bool "rsxs support in Kodi was moved to an addon"
	select BR2_LEGACY
	select BR2_PACKAGE_KODI_SCREENSAVER_RSXS
	help
	  rsxs support in Kodi was moved to an addon

config BR2_PACKAGE_KODI_GOOM
	bool "Goom support in Kodi was moved to an addon"
	select BR2_LEGACY
	select BR2_PACKAGE_KODI_VISUALISATION_GOOM
	help
	  Goom support in Kodi was moved to an addon

config BR2_PACKAGE_SYSTEMD_ALL_EXTRAS
	bool "systemd all extras option has been removed"
	select BR2_LEGACY
	select BR2_PACKAGE_XZ
	select BR2_PACKAGE_LIBGCRYPT
	help
	  The systemd option to enable "all extras" has been
	  removed. To get the same features, the libgcrypt and xz
	  package should now be enabled.

config BR2_GCC_VERSION_4_5_X
	bool "gcc 4.5.x has been removed"
	select BR2_LEGACY
	help
	  The 4.5.x version of gcc has been removed. Use a newer
	  version instead.

config BR2_PACKAGE_SQLITE_READLINE
	bool "sqlite command-line editing support was updated"
	select BR2_PACKAGE_NCURSES
	select BR2_PACKAGE_READLINE
	select BR2_LEGACY
	help
	  This option was removed in favour of the sqlite package
	  deciding itself depending on the enabled packages whether
	  command-line editing should be enabled, it also also takes
	  libedit into account.

###############################################################################
comment "Legacy options removed in 2016.02"

config BR2_PACKAGE_DOVECOT_BZIP2
	bool "bzip2 support option has been removed"
	select BR2_LEGACY
	select BR2_PACKAGE_BZIP2
	help
	  Bzip2 support is built if the bzip2 package is selected.

config BR2_PACKAGE_DOVECOT_ZLIB
	bool "zlib support option has been removed"
	select BR2_LEGACY
	select BR2_PACKAGE_ZLIB
	help
	  Zlib support is built if the zlib package is selected.

config BR2_PACKAGE_E2FSPROGS_FINDFS
	bool "e2fsprogs findfs option has been removed"
	select BR2_LEGACY
	help
	  This option attempted to enable findfs capabilities from
	  e2fsprogs but has not worked since July 2015 (due to
	  packaging changes). One can use BusyBox's findfs support or
	  enable the BR2_PACKAGE_UTIL_LINUX_BINARIES option.

config BR2_PACKAGE_OPENPOWERLINK_DEBUG_LEVEL
	bool "openpowerlink debug option has been removed"
	select BR2_LEGACY
	help
	  This option depends on BR2_ENABLE_DEBUG which should not be
	  used by packages anymore.

config BR2_PACKAGE_OPENPOWERLINK_KERNEL_MODULE
	bool "openpowerlink package has been updated"
	select BR2_LEGACY
	select BR2_PACKAGE_OPENPOWERLINK_STACK_KERNEL_STACK_LIB
	help
	  openpowerlink kernel modules are built if the
	  kernel stack library is selected.

config BR2_PACKAGE_OPENPOWERLINK_LIBPCAP
	bool "openpowerlink package has been updated"
	select BR2_LEGACY
	select BR2_PACKAGE_OPENPOWERLINK_STACK_USERSPACE_DAEMON_LIB
	help
	  The user space support has been split in two part:
	  - a monolitic user space library
	  - a user spae deamon driver

config BR2_LINUX_KERNEL_SAME_AS_HEADERS
	bool "using the linux headers version for the kernel has been removed"
	select BR2_LEGACY
	help
	  The option to use the version of the kernel headers for the
	  kernel to build has been removed.

	  There is now the converse, better-suited and more versatile
	  option to use the kernel version for the linux headers.

config BR2_PACKAGE_CUPS_PDFTOPS
	bool "Pdftops support has been removed from Cups"
	select BR2_PACKAGE_CUPS_FILTERS
	select BR2_LEGACY
	help
	  Pdftops support has been removed from the cups package
	  It is now part of the cups-filters package.

config BR2_KERNEL_HEADERS_3_16
	bool "kernel headers version 3.16.x are no longer supported"
	select BR2_LEGACY
	help
	  Version 3.16.x of the Linux kernel headers have been
	  deprecated for more than four buildroot releases and are now
	  removed.

config BR2_PACKAGE_PYTHON_PYXML
	bool "python-pyxml package has been removed"
	select BR2_LEGACY
	help
	  PyXML is obsolete and its functionality is covered either via
	  native Python XML support or python-lxml package.

# BR2_ENABLE_SSP is still referenced in Config.in (default in choice)
config BR2_ENABLE_SSP
	bool "Stack Smashing protection now has different levels"
	help
	  The protection offered by SSP can now be selected from
	  different protection levels. Be sure to review the SSP level
	  in the build options menu.

config BR2_PACKAGE_DIRECTFB_CLE266
	bool "cle266 driver for directfb removed"
	select BR2_LEGACY
	help
	  The cle266 directfb driver support has been removed.
	  It doesn't build in the latest version and it's unlikely
	  anyone has any use for it.

config BR2_PACKAGE_DIRECTFB_UNICHROME
	bool "unichrome driver for directfb removed"
	select BR2_LEGACY
	help
	  The unichrome directfb driver support has been removed.
	  It doesn't build in the latest version and it's unlikely
	  anyone has any use for it.

config BR2_PACKAGE_LIBELEMENTARY
	bool "libelementary has been renamed to elementary"
	select BR2_LEGACY
	select BR2_PACKAGE_ELEMENTARY
	help
	  The libelementary package has been renamed to match the
	  upstream name.

config BR2_PACKAGE_LIBEINA
	bool "libeina package has been removed"
	select BR2_LEGACY
	select BR2_PACKAGE_EFL
	help
	  With EFL 1.15, libeina is now provided by the efl package.

config BR2_PACKAGE_LIBEET
	bool "libeet package has been removed"
	select BR2_LEGACY
	select BR2_PACKAGE_EFL
	help
	  With EFL 1.15, libeet is now provided by the efl package.

config BR2_PACKAGE_LIBEVAS
	bool "libevas package has been removed"
	select BR2_LEGACY
	select BR2_PACKAGE_EFL
	help
	  With EFL 1.15, libevas is now provided by the efl package.

config BR2_PACKAGE_LIBECORE
	bool "libecore package has been removed"
	select BR2_LEGACY
	select BR2_PACKAGE_EFL
	help
	  With EFL 1.15, libecore is now provided by the efl package.

config BR2_PACKAGE_LIBEDBUS
	bool "libedbus package has been removed"
	select BR2_LEGACY
	select BR2_PACKAGE_EFL
	help
	  With EFL 1.15, libedbus is now provided by the efl package.

config BR2_PACKAGE_LIBEFREET
	bool "libefreet package has been removed"
	select BR2_LEGACY
	select BR2_PACKAGE_EFL
	help
	  With EFL 1.15, libefreet is now provided by the efl package.

config BR2_PACKAGE_LIBEIO
	bool "libeio package has been removed"
	select BR2_LEGACY
	select BR2_PACKAGE_EFL
	help
	  With EFL 1.15, libeio is now provided by the efl package.

config BR2_PACKAGE_LIBEMBRYO
	bool "libembryo package has been removed"
	select BR2_LEGACY
	select BR2_PACKAGE_EFL
	help
	  With EFL 1.15, libembryo is now provided by the efl package.

config BR2_PACKAGE_LIBEDJE
	bool "libedje package has been removed"
	select BR2_LEGACY
	select BR2_PACKAGE_EFL
	help
	  With EFL 1.15, libedje is now provided by the efl package.

config BR2_PACKAGE_LIBETHUMB
	bool "libethumb package has been removed"
	select BR2_LEGACY
	select BR2_PACKAGE_EFL
	help
	  With EFL 1.15, libethumb is now provided by the efl package.

config BR2_PACKAGE_INFOZIP
	bool "infozip option has been renamed to zip"
	select BR2_LEGACY
	select BR2_PACKAGE_ZIP
	help
	  Info-Zip's Zip package has been renamed from infozip to zip,
	  to avoid ambiguities with Info-Zip's UnZip which has been
	  added in the unzip package.

config BR2_BR2_PACKAGE_NODEJS_0_10_X
	bool "nodejs 0.10.x option removed"
	select BR2_LEGACY
	select BR2_PACKAGE_NODEJS
	help
	  nodejs 0.10.x option has been removed.  0.10.x is now
	  automatically chosen for ARMv5 architectures only and the
	  latest nodejs for all other supported architectures. The
	  correct nodejs version has been automatically selected in your
	  configuration.

config BR2_BR2_PACKAGE_NODEJS_0_12_X
	bool "nodejs version 0.12.x has been removed"
	select BR2_LEGACY
	select BR2_PACKAGE_NODEJS
	help
	  nodejs version 0.12.x has been removed.  As an alternative,
	  the latest nodejs version has been automatically selected in
	  your configuration.

config BR2_BR2_PACKAGE_NODEJS_4_X
	bool "nodejs version 4.x has been removed"
	select BR2_LEGACY
	select BR2_PACKAGE_NODEJS
	help
	  nodejs version 4.x has been removed.  As an alternative,
	  the latest nodejs version has been automatically selected in
	  your configuration.

###############################################################################
comment "Legacy options removed in 2015.11"

config BR2_PACKAGE_GST1_PLUGINS_BAD_PLUGIN_REAL
	bool "gst1-plugins-bad real plugin has been removed"
	select BR2_LEGACY
	help
	  The real plugin from GStreamer 1 bad plugins has been
	  removed.

config BR2_PACKAGE_MEDIA_CTL
	bool "media-ctl package has been removed"
	select BR2_LEGACY
	select BR2_PACKAGE_LIBV4L
	select BR2_PACKAGE_LIBV4L_UTILS
	help
	  media-ctl source and developement have been moved to v4l-utils
	  since June 2014. For an up-to-date media-ctl version select
	  BR2_PACKAGE_LIBV4L and BR2_PACKAGE_LIBV4L_UTILS.

config BR2_PACKAGE_SCHIFRA
	bool "schifra package has been removed"
	select BR2_LEGACY
	help
	  Schifra package has been maked broken since 2014.11 release
	  and haven't been fixed since then.

config BR2_PACKAGE_ZXING
	bool "zxing option has been renamed"
	select BR2_LEGACY
	select BR2_PACKAGE_ZXING_CPP
	help
	  ZXing no longer provides the cpp bindings, it has been renamed
	  to BR2_PACKAGE_ZXING_CPP which uses a new upstream.

# Since FreeRDP has new dependencies, protect this legacy to avoid the
# infamous "unmet direct dependencies" kconfig error.
config BR2_PACKAGE_FREERDP_CLIENT
	bool "freerdp client option renamed"
	depends on BR2_PACKAGE_FREERDP
	select BR2_LEGACY
	select BR2_PACKAGE_FREERDP_CLIENT_X11

config BR2_PACKAGE_BLACKBOX
	bool "blackbox package has been removed"
	select BR2_LEGACY
	help
	  Upstream is dead and the package has been deprecated for
	  some time. There are other alternative maintained WMs.

config BR2_KERNEL_HEADERS_3_0
	bool "kernel headers version 3.0.x are no longer supported"
	select BR2_LEGACY
	help
	  Version 3.0.x of the Linux kernel headers have been deprecated
	  for more than four buildroot releases and are now removed.

config BR2_KERNEL_HEADERS_3_11
	bool "kernel headers version 3.11.x are no longer supported"
	select BR2_LEGACY
	help
	  Version 3.11.x of the Linux kernel headers have been
	  deprecated for more than four buildroot releases and are now
	  removed.

config BR2_KERNEL_HEADERS_3_13
	bool "kernel headers version 3.13.x are no longer supported"
	select BR2_LEGACY
	help
	  Version 3.13.x of the Linux kernel headers have been
	  deprecated for more than four buildroot releases and are now
	  removed.

config BR2_KERNEL_HEADERS_3_15
	bool "kernel headers version 3.15.x are no longer supported"
	select BR2_LEGACY
	help
	  Version 3.15.x of the Linux kernel headers have been
	  deprecated for more than four buildroot releases and are now
	  removed.

config BR2_PACKAGE_DIRECTFB_EXAMPLES_ANDI
	bool "DirectFB example df_andi has been removed"
	select BR2_LEGACY
	select BR2_PACKAGE_DIRECTFB_EXAMPLES
	help
	  The per-DirectFB example options have been removed. The
	  BR2_PACKAGE_DIRECTFB_EXAMPLES option now installs all
	  examples.

config BR2_PACKAGE_DIRECTFB_EXAMPLES_BLTLOAD
	bool "DirectFB example df_bltload has been removed"
	select BR2_LEGACY
	select BR2_PACKAGE_DIRECTFB_EXAMPLES
	help
	  The per-DirectFB example options have been removed. The
	  BR2_PACKAGE_DIRECTFB_EXAMPLES option now installs all
	  examples.

config BR2_PACKAGE_DIRECTFB_EXAMPLES_CPULOAD
	bool "DirectFB example df_cpuload has been removed"
	select BR2_LEGACY
	select BR2_PACKAGE_DIRECTFB_EXAMPLES
	help
	  The per-DirectFB example options have been removed. The
	  BR2_PACKAGE_DIRECTFB_EXAMPLES option now installs all
	  examples.

config BR2_PACKAGE_DIRECTFB_EXAMPLES_DATABUFFER
	bool "DirectFB example df_databuffer has been removed"
	select BR2_LEGACY
	select BR2_PACKAGE_DIRECTFB_EXAMPLES
	help
	  The per-DirectFB example options have been removed. The
	  BR2_PACKAGE_DIRECTFB_EXAMPLES option now installs all
	  examples.

config BR2_PACKAGE_DIRECTFB_EXAMPLES_DIOLOAD
	bool "DirectFB example df_dioload has been removed"
	select BR2_LEGACY
	select BR2_PACKAGE_DIRECTFB_EXAMPLES
	help
	  The per-DirectFB example options have been removed. The
	  BR2_PACKAGE_DIRECTFB_EXAMPLES option now installs all
	  examples.

config BR2_PACKAGE_DIRECTFB_EXAMPLES_DOK
	bool "DirectFB example df_dok has been removed"
	select BR2_LEGACY
	select BR2_PACKAGE_DIRECTFB_EXAMPLES
	help
	  The per-DirectFB example options have been removed. The
	  BR2_PACKAGE_DIRECTFB_EXAMPLES option now installs all
	  examples.

config BR2_PACKAGE_DIRECTFB_EXAMPLES_DRIVERTEST
	bool "DirectFB example df_drivertest has been removed"
	select BR2_LEGACY
	select BR2_PACKAGE_DIRECTFB_EXAMPLES
	help
	  The per-DirectFB example options have been removed. The
	  BR2_PACKAGE_DIRECTFB_EXAMPLES option now installs all
	  examples.

config BR2_PACKAGE_DIRECTFB_EXAMPLES_FIRE
	bool "DirectFB example df_fire has been removed"
	select BR2_LEGACY
	select BR2_PACKAGE_DIRECTFB_EXAMPLES
	help
	  The per-DirectFB example options have been removed. The
	  BR2_PACKAGE_DIRECTFB_EXAMPLES option now installs all
	  examples.

config BR2_PACKAGE_DIRECTFB_EXAMPLES_FLIP
	bool "DirectFB example df_flip has been removed"
	select BR2_LEGACY
	select BR2_PACKAGE_DIRECTFB_EXAMPLES
	help
	  The per-DirectFB example options have been removed. The
	  BR2_PACKAGE_DIRECTFB_EXAMPLES option now installs all
	  examples.

config BR2_PACKAGE_DIRECTFB_EXAMPLES_FONTS
	bool "DirectFB example df_fonts has been removed"
	select BR2_LEGACY
	select BR2_PACKAGE_DIRECTFB_EXAMPLES
	help
	  The per-DirectFB example options have been removed. The
	  BR2_PACKAGE_DIRECTFB_EXAMPLES option now installs all
	  examples.

config BR2_PACKAGE_DIRECTFB_EXAMPLES_INPUT
	bool "DirectFB example df_input has been removed"
	select BR2_LEGACY
	select BR2_PACKAGE_DIRECTFB_EXAMPLES
	help
	  The per-DirectFB example options have been removed. The
	  BR2_PACKAGE_DIRECTFB_EXAMPLES option now installs all
	  examples.

config BR2_PACKAGE_DIRECTFB_EXAMPLES_JOYSTICK
	bool "DirectFB example df_joystick has been removed"
	select BR2_LEGACY
	select BR2_PACKAGE_DIRECTFB_EXAMPLES
	help
	  The per-DirectFB example options have been removed. The
	  BR2_PACKAGE_DIRECTFB_EXAMPLES option now installs all
	  examples.

config BR2_PACKAGE_DIRECTFB_EXAMPLES_KNUCKLES
	bool "DirectFB example df_knuckles has been removed"
	select BR2_LEGACY
	select BR2_PACKAGE_DIRECTFB_EXAMPLES
	help
	  The per-DirectFB example options have been removed. The
	  BR2_PACKAGE_DIRECTFB_EXAMPLES option now installs all
	  examples.

config BR2_PACKAGE_DIRECTFB_EXAMPLES_LAYER
	bool "DirectFB example df_layer has been removed"
	select BR2_LEGACY
	select BR2_PACKAGE_DIRECTFB_EXAMPLES
	help
	  The per-DirectFB example options have been removed. The
	  BR2_PACKAGE_DIRECTFB_EXAMPLES option now installs all
	  examples.

config BR2_PACKAGE_DIRECTFB_EXAMPLES_MATRIX
	bool "DirectFB example df_matrix has been removed"
	select BR2_LEGACY
	select BR2_PACKAGE_DIRECTFB_EXAMPLES
	help
	  The per-DirectFB example options have been removed. The
	  BR2_PACKAGE_DIRECTFB_EXAMPLES option now installs all
	  examples.

config BR2_PACKAGE_DIRECTFB_EXAMPLES_MATRIX_WATER
	bool "DirectFB example df_matrix_water has been removed"
	select BR2_LEGACY
	select BR2_PACKAGE_DIRECTFB_EXAMPLES
	help
	  The per-DirectFB example options have been removed. The
	  BR2_PACKAGE_DIRECTFB_EXAMPLES option now installs all
	  examples.

config BR2_PACKAGE_DIRECTFB_EXAMPLES_NEO
	bool "DirectFB example df_neo has been removed"
	select BR2_LEGACY
	select BR2_PACKAGE_DIRECTFB_EXAMPLES
	help
	  The per-DirectFB example options have been removed. The
	  BR2_PACKAGE_DIRECTFB_EXAMPLES option now installs all
	  examples.

config BR2_PACKAGE_DIRECTFB_EXAMPLES_NETLOAD
	bool "DirectFB example df_netload has been removed"
	select BR2_LEGACY
	select BR2_PACKAGE_DIRECTFB_EXAMPLES
	help
	  The per-DirectFB example options have been removed. The
	  BR2_PACKAGE_DIRECTFB_EXAMPLES option now installs all
	  examples.

config BR2_PACKAGE_DIRECTFB_EXAMPLES_PALETTE
	bool "DirectFB example df_palette has been removed"
	select BR2_PACKAGE_DIRECTFB_EXAMPLES
	help
	  The per-DirectFB example options have been removed. The
	  BR2_PACKAGE_DIRECTFB_EXAMPLES option now installs all
	  examples.

config BR2_PACKAGE_DIRECTFB_EXAMPLES_PARTICLE
	bool "DirectFB example df_particle has been removed"
	select BR2_LEGACY
	select BR2_PACKAGE_DIRECTFB_EXAMPLES
	help
	  The per-DirectFB example options have been removed. The
	  BR2_PACKAGE_DIRECTFB_EXAMPLES option now installs all
	  examples.

config BR2_PACKAGE_DIRECTFB_EXAMPLES_PORTER
	bool "DirectFB example df_porter has been removed"
	select BR2_LEGACY
	select BR2_PACKAGE_DIRECTFB_EXAMPLES
	help
	  The per-DirectFB example options have been removed. The
	  BR2_PACKAGE_DIRECTFB_EXAMPLES option now installs all
	  examples.

config BR2_PACKAGE_DIRECTFB_EXAMPLES_STRESS
	bool "DirectFB example df_stress has been removed"
	select BR2_PACKAGE_DIRECTFB_EXAMPLES
	help
	  The per-DirectFB example options have been removed. The
	  BR2_PACKAGE_DIRECTFB_EXAMPLES option now installs all
	  examples.

config BR2_PACKAGE_DIRECTFB_EXAMPLES_TEXTURE
	bool "DirectFB example df_texture has been removed"
	select BR2_LEGACY
	select BR2_PACKAGE_DIRECTFB_EXAMPLES
	help
	  The per-DirectFB example options have been removed. The
	  BR2_PACKAGE_DIRECTFB_EXAMPLES option now installs all
	  examples.

config BR2_PACKAGE_DIRECTFB_EXAMPLES_VIDEO
	bool "DirectFB example df_video has been removed"
	select BR2_LEGACY
	select BR2_PACKAGE_DIRECTFB_EXAMPLES
	help
	  The per-DirectFB example options have been removed. The
	  BR2_PACKAGE_DIRECTFB_EXAMPLES option now installs all
	  examples.

config BR2_PACKAGE_DIRECTFB_EXAMPLES_VIDEO_PARTICLE
	bool "DirectFB example df_video_particle has been removed"
	select BR2_LEGACY
	select BR2_PACKAGE_DIRECTFB_EXAMPLES
	help
	  The per-DirectFB example options have been removed. The
	  BR2_PACKAGE_DIRECTFB_EXAMPLES option now installs all
	  examples.

config BR2_PACKAGE_DIRECTFB_EXAMPLES_WINDOW
	bool "DirectFB example df_window has been removed"
	select BR2_LEGACY
	select BR2_PACKAGE_DIRECTFB_EXAMPLES
	help
	  The per-DirectFB example options have been removed. The
	  BR2_PACKAGE_DIRECTFB_EXAMPLES option now installs all
	  examples.

config BR2_PACKAGE_KOBS_NG
	bool "kobs-ng was replaced by imx-kobs"
	select BR2_LEGACY
	select BR2_PACKAGE_IMX_KOBS
	help
	  The outdated kobs-ng has been replaced by the Freescale-
	  maintained imx-kobs package.

config BR2_PACKAGE_SAWMAN
	bool "sawman package removed"
	select BR2_LEGACY
	select BR2_PACKAGE_DIRECTFB_SAWMAN
	help
	  This option has been removed because the sawman package no
	  longer exists: it was merged inside DirectFB itself. This
	  feature can now be enabled using the
	  BR2_PACKAGE_DIRECTFB_SAWMAN option.

config BR2_PACKAGE_DIVINE
	bool "divine package removed"
	select BR2_LEGACY
	select BR2_PACKAGE_DIRECTFB_DIVINE
	help
	  This option has been removed because the divine package no
	  longer exists: it was merged inside DirectFB itself. This
	  feature can now be enabled using the
	  BR2_PACKAGE_DIRECTFB_DIVINE option.

###############################################################################
comment "Legacy options removed in 2015.08"

config BR2_PACKAGE_KODI_PVR_ADDONS
	bool "Kodi PVR addon was split"
	select BR2_LEGACY
	select BR2_PACKAGE_KODI_PVR_ARGUSTV
	select BR2_PACKAGE_KODI_PVR_DVBLINK
	select BR2_PACKAGE_KODI_PVR_DVBVIEWER
	select BR2_PACKAGE_KODI_PVR_FILMON
	select BR2_PACKAGE_KODI_PVR_HTS
	select BR2_PACKAGE_KODI_PVR_IPTVSIMPLE
	select BR2_PACKAGE_KODI_PVR_MEDIAPORTAL_TVSERVER
	select BR2_PACKAGE_KODI_PVR_MYTHTV
	select BR2_PACKAGE_KODI_PVR_NEXTPVR
	select BR2_PACKAGE_KODI_PVR_NJOY
	select BR2_PACKAGE_KODI_PVR_PCTV
	select BR2_PACKAGE_KODI_PVR_STALKER
	select BR2_PACKAGE_KODI_PVR_VBOX
	select BR2_PACKAGE_KODI_PVR_VDR_VNSI
	select BR2_PACKAGE_KODI_PVR_VUPLUS
	select BR2_PACKAGE_KODI_PVR_WMC
	help
	  Kodi PVR addon was split into seperate modules

config BR2_BINUTILS_VERSION_2_23_2
	bool "binutils 2.23 option renamed"
	select BR2_LEGACY
	help
	  Binutils 2.23.2 has been removed, using a newer version is
	  recommended.

config BR2_BINUTILS_VERSION_2_24
	bool "binutils 2.24 option renamed"
	select BR2_LEGACY
	select BR2_BINUTILS_VERSION_2_24_X
	help
	  The binutils version option has been renamed to match the
	  same patchlevel logic used by gcc. The new option is now
	  BR2_BINUTILS_VERSION_2_24_X.

config BR2_BINUTILS_VERSION_2_25
	bool "binutils 2.25 option renamed"
	select BR2_LEGACY
	select BR2_BINUTILS_VERSION_2_25_X
	help
	  The binutils version option has been renamed to match the
	  same patchlevel logic used by gcc. The new option is now
	  BR2_BINUTILS_VERSION_2_25_X.

config BR2_PACKAGE_PERF
	bool "perf option has been renamed"
	select BR2_LEGACY
	select BR2_LINUX_KERNEL_TOOL_PERF
	help
	  The perf package has been moved as a Linux tools package,
	  and the option to enable it is now
	  BR2_LINUX_KERNEL_TOOL_PERF.

config BR2_BINUTILS_VERSION_2_22
	bool "binutils 2.22 removed"
	select BR2_LEGACY
	help
	  Binutils 2.22 has been removed, using a newer version is
	  recommended.

config BR2_PACKAGE_GPU_VIV_BIN_MX6Q
	bool "gpu-viv-bin-mx6q"
	select BR2_LEGACY
	select BR2_PACKAGE_IMX_GPU_VIV
	help
	  Vivante graphics libraries have been renamed to
	  BR2_PACKAGE_IMX_GPU_VIV to be aligned with upstream package
	  name.

config BR2_PACKAGE_LIBSEMANAGE_PYTHON_BINDINGS
	bool "libsemanage python bindings removed"
	depends on BR2_PACKAGE_PYTHON
	select BR2_LEGACY
	help
	  This option has been removed, since the libsemanage Python
	  bindings on the target were not useful.

config BR2_TARGET_UBOOT_NETWORK
	bool "U-Boot custom network settings removed"
	select BR2_LEGACY
	help
	  U-Boot's custom network settings options have been removed.

endmenu

endif # !SKIP_LEGACY<|MERGE_RESOLUTION|>--- conflicted
+++ resolved
@@ -144,9 +144,18 @@
 
 ###############################################################################
 
+comment "Legacy options removed in 2023.02"
+
+config BR2_PACKAGE_USBREDIR_SERVER
+	bool "usbredirserver removed"
+	select BR2_LEGACY
+	help
+	  usbredirserver has been dropped by upstream since version
+	  0.13.0. usbredir tools (which include usbredirect binary) can
+	  be used as a replacement.
+
 comment "Legacy options removed in 2022.11"
 
-<<<<<<< HEAD
 config BR2_PACKAGE_RABBITMQ_SERVER
 	bool "rabbitmq-server removed"
 	select BR2_LEGACY
@@ -168,15 +177,6 @@
 	  This decoder has been fully integrated into FFmpeg master
 	  branch and further development will continue there. Using
 	  FFmpeg for DTS decoding is now recommended.
-=======
-config BR2_PACKAGE_USBREDIR_SERVER
-	bool "usbredirserver removed"
-	select BR2_LEGACY
-	help
-	  usbredirserver has been dropped by upstream since version
-	  0.13.0. usbredir tools (which include usbredirect binary) can
-	  be used as a replacement.
->>>>>>> cd95a335
 
 config BR2_KERNEL_HEADERS_5_17
 	bool "kernel headers version 5.17.x are no longer supported"
