--- conflicted
+++ resolved
@@ -144,21 +144,21 @@
 
 ###############################################################################
 
+comment "Legacy options removed in 2020.02"
+
+config BR2_PACKAGE_RPI_USERLAND_START_VCFILED
+	bool "rpi-userland start vcfiled was removed"
+	select BR2_LEGACY
+	help
+	  The vcfiled support was removed upstream.
+
 comment "Legacy options removed in 2019.11"
 
-<<<<<<< HEAD
 config BR2_PACKAGE_OPENVMTOOLS_PROCPS
 	bool "openvmtools' procps support was removed"
 	select BR2_LEGACY
 	help
 	  Upstream stopped supporting this option a while ago.
-=======
-config BR2_PACKAGE_RPI_USERLAND_START_VCFILED
-	bool "rpi-userland start vcfiled was removed"
-	select BR2_LEGACY
-	help
-	  The vcfiled support was removed upstream.
->>>>>>> 01d3360e
 
 config BR2_PACKAGE_ALLJOYN
 	bool "alljoyn was removed"
