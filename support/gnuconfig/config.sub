#! /bin/sh
# Configuration validation subroutine script.
#   Copyright 1992-2019 Free Software Foundation, Inc.

timestamp='2019-05-23'

# This file is free software; you can redistribute it and/or modify it
# under the terms of the GNU General Public License as published by
# the Free Software Foundation; either version 3 of the License, or
# (at your option) any later version.
#
# This program is distributed in the hope that it will be useful, but
# WITHOUT ANY WARRANTY; without even the implied warranty of
# MERCHANTABILITY or FITNESS FOR A PARTICULAR PURPOSE.  See the GNU
# General Public License for more details.
#
# You should have received a copy of the GNU General Public License
# along with this program; if not, see <https://www.gnu.org/licenses/>.
#
# As a special exception to the GNU General Public License, if you
# distribute this file as part of a program that contains a
# configuration script generated by Autoconf, you may include it under
# the same distribution terms that you use for the rest of that
# program.  This Exception is an additional permission under section 7
# of the GNU General Public License, version 3 ("GPLv3").


# Please send patches to <config-patches@gnu.org>.
#
# Configuration subroutine to validate and canonicalize a configuration type.
# Supply the specified configuration type as an argument.
# If it is invalid, we print an error message on stderr and exit with code 1.
# Otherwise, we print the canonical config type on stdout and succeed.

# You can get the latest version of this script from:
# https://git.savannah.gnu.org/gitweb/?p=config.git;a=blob_plain;f=config.sub

# This file is supposed to be the same for all GNU packages
# and recognize all the CPU types, system types and aliases
# that are meaningful with *any* GNU software.
# Each package is responsible for reporting which valid configurations
# it does not support.  The user should be able to distinguish
# a failure to support a valid configuration from a meaningless
# configuration.

# The goal of this file is to map all the various variations of a given
# machine specification into a single specification in the form:
#	CPU_TYPE-MANUFACTURER-OPERATING_SYSTEM
# or in some cases, the newer four-part form:
#	CPU_TYPE-MANUFACTURER-KERNEL-OPERATING_SYSTEM
# It is wrong to echo any other type of specification.

me=`echo "$0" | sed -e 's,.*/,,'`

usage="\
Usage: $0 [OPTION] CPU-MFR-OPSYS or ALIAS

Canonicalize a configuration name.

Options:
  -h, --help         print this help, then exit
  -t, --time-stamp   print date of last modification, then exit
  -v, --version      print version number, then exit

Report bugs and patches to <config-patches@gnu.org>."

version="\
GNU config.sub ($timestamp)

Copyright 1992-2019 Free Software Foundation, Inc.

This is free software; see the source for copying conditions.  There is NO
warranty; not even for MERCHANTABILITY or FITNESS FOR A PARTICULAR PURPOSE."

help="
Try \`$me --help' for more information."

# Parse command line
while test $# -gt 0 ; do
  case $1 in
    --time-stamp | --time* | -t )
       echo "$timestamp" ; exit ;;
    --version | -v )
       echo "$version" ; exit ;;
    --help | --h* | -h )
       echo "$usage"; exit ;;
    -- )     # Stop option processing
       shift; break ;;
    - )	# Use stdin as input.
       break ;;
    -* )
       echo "$me: invalid option $1$help" >&2
       exit 1 ;;

    *local*)
       # First pass through any local machine types.
       echo "$1"
       exit ;;

    * )
       break ;;
  esac
done

case $# in
 0) echo "$me: missing argument$help" >&2
    exit 1;;
 1) ;;
 *) echo "$me: too many arguments$help" >&2
    exit 1;;
esac

# Split fields of configuration type
# shellcheck disable=SC2162
IFS="-" read field1 field2 field3 field4 <<EOF
$1
EOF

# Separate into logical components for further validation
case $1 in
	*-*-*-*-*)
		echo Invalid configuration \`"$1"\': more than four components >&2
		exit 1
		;;
	*-*-*-*)
		basic_machine=$field1-$field2
		os=$field3-$field4
		;;
	*-*-*)
		# Ambiguous whether COMPANY is present, or skipped and KERNEL-OS is two
		# parts
		maybe_os=$field2-$field3
		case $maybe_os in
			nto-qnx* | linux-gnu* | linux-android* | linux-dietlibc \
			| linux-newlib* | linux-musl* | linux-uclibc* | uclinux-uclibc* \
			| uclinux-gnu* | kfreebsd*-gnu* | knetbsd*-gnu* | netbsd*-gnu* \
			| netbsd*-eabi* | kopensolaris*-gnu* | cloudabi*-eabi* \
			| storm-chaos* | os2-emx* | rtmk-nova*)
				basic_machine=$field1
				os=$maybe_os
				;;
			android-linux)
				basic_machine=$field1-unknown
				os=linux-android
				;;
			*)
				basic_machine=$field1-$field2
				os=$field3
				;;
		esac
		;;
	*-*)
		# A lone config we happen to match not fitting any pattern
		case $field1-$field2 in
			decstation-3100)
				basic_machine=mips-dec
				os=
				;;
			*-*)
				# Second component is usually, but not always the OS
				case $field2 in
					# Prevent following clause from handling this valid os
					sun*os*)
						basic_machine=$field1
						os=$field2
						;;
					# Manufacturers
					dec* | mips* | sequent* | encore* | pc533* | sgi* | sony* \
					| att* | 7300* | 3300* | delta* | motorola* | sun[234]* \
					| unicom* | ibm* | next | hp | isi* | apollo | altos* \
					| convergent* | ncr* | news | 32* | 3600* | 3100* \
					| hitachi* | c[123]* | convex* | sun | crds | omron* | dg \
					| ultra | tti* | harris | dolphin | highlevel | gould \
					| cbm | ns | masscomp | apple | axis | knuth | cray \
					| microblaze* | sim | cisco \
					| oki | wec | wrs | winbond)
						basic_machine=$field1-$field2
						os=
						;;
					*)
						basic_machine=$field1
						os=$field2
						;;
				esac
			;;
		esac
		;;
	*)
		# Convert single-component short-hands not valid as part of
		# multi-component configurations.
		case $field1 in
			386bsd)
				basic_machine=i386-pc
				os=bsd
				;;
			a29khif)
				basic_machine=a29k-amd
				os=udi
				;;
			adobe68k)
				basic_machine=m68010-adobe
				os=scout
				;;
			alliant)
				basic_machine=fx80-alliant
				os=
				;;
			altos | altos3068)
				basic_machine=m68k-altos
				os=
				;;
			am29k)
				basic_machine=a29k-none
				os=bsd
				;;
			amdahl)
				basic_machine=580-amdahl
				os=sysv
				;;
			amiga)
				basic_machine=m68k-unknown
				os=
				;;
			amigaos | amigados)
				basic_machine=m68k-unknown
				os=amigaos
				;;
			amigaunix | amix)
				basic_machine=m68k-unknown
				os=sysv4
				;;
			apollo68)
				basic_machine=m68k-apollo
				os=sysv
				;;
			apollo68bsd)
				basic_machine=m68k-apollo
				os=bsd
				;;
			aros)
				basic_machine=i386-pc
				os=aros
				;;
			aux)
				basic_machine=m68k-apple
				os=aux
				;;
			balance)
				basic_machine=ns32k-sequent
				os=dynix
				;;
			blackfin)
				basic_machine=bfin-unknown
				os=linux
				;;
			cegcc)
				basic_machine=arm-unknown
				os=cegcc
				;;
			convex-c1)
				basic_machine=c1-convex
				os=bsd
				;;
			convex-c2)
				basic_machine=c2-convex
				os=bsd
				;;
			convex-c32)
				basic_machine=c32-convex
				os=bsd
				;;
			convex-c34)
				basic_machine=c34-convex
				os=bsd
				;;
			convex-c38)
				basic_machine=c38-convex
				os=bsd
				;;
			cray)
				basic_machine=j90-cray
				os=unicos
				;;
			crds | unos)
				basic_machine=m68k-crds
				os=
				;;
			da30)
				basic_machine=m68k-da30
				os=
				;;
			decstation | pmax | pmin | dec3100 | decstatn)
				basic_machine=mips-dec
				os=
				;;
			delta88)
				basic_machine=m88k-motorola
				os=sysv3
				;;
			dicos)
				basic_machine=i686-pc
				os=dicos
				;;
			djgpp)
				basic_machine=i586-pc
				os=msdosdjgpp
				;;
			ebmon29k)
				basic_machine=a29k-amd
				os=ebmon
				;;
			es1800 | OSE68k | ose68k | ose | OSE)
				basic_machine=m68k-ericsson
				os=ose
				;;
			gmicro)
				basic_machine=tron-gmicro
				os=sysv
				;;
			go32)
				basic_machine=i386-pc
				os=go32
				;;
			h8300hms)
				basic_machine=h8300-hitachi
				os=hms
				;;
			h8300xray)
				basic_machine=h8300-hitachi
				os=xray
				;;
			h8500hms)
				basic_machine=h8500-hitachi
				os=hms
				;;
			harris)
				basic_machine=m88k-harris
				os=sysv3
				;;
			hp300)
				basic_machine=m68k-hp
				;;
			hp300bsd)
				basic_machine=m68k-hp
				os=bsd
				;;
			hp300hpux)
				basic_machine=m68k-hp
				os=hpux
				;;
			hppaosf)
				basic_machine=hppa1.1-hp
				os=osf
				;;
			hppro)
				basic_machine=hppa1.1-hp
				os=proelf
				;;
			i386mach)
				basic_machine=i386-mach
				os=mach
				;;
			vsta)
				basic_machine=i386-pc
				os=vsta
				;;
			isi68 | isi)
				basic_machine=m68k-isi
				os=sysv
				;;
			m68knommu)
				basic_machine=m68k-unknown
				os=linux
				;;
			magnum | m3230)
				basic_machine=mips-mips
				os=sysv
				;;
			merlin)
				basic_machine=ns32k-utek
				os=sysv
				;;
			mingw64)
				basic_machine=x86_64-pc
				os=mingw64
				;;
			mingw32)
				basic_machine=i686-pc
				os=mingw32
				;;
			mingw32ce)
				basic_machine=arm-unknown
				os=mingw32ce
				;;
			monitor)
				basic_machine=m68k-rom68k
				os=coff
				;;
			morphos)
				basic_machine=powerpc-unknown
				os=morphos
				;;
			moxiebox)
				basic_machine=moxie-unknown
				os=moxiebox
				;;
			msdos)
				basic_machine=i386-pc
				os=msdos
				;;
			msys)
				basic_machine=i686-pc
				os=msys
				;;
			mvs)
				basic_machine=i370-ibm
				os=mvs
				;;
			nacl)
				basic_machine=le32-unknown
				os=nacl
				;;
			ncr3000)
				basic_machine=i486-ncr
				os=sysv4
				;;
			netbsd386)
				basic_machine=i386-pc
				os=netbsd
				;;
			netwinder)
				basic_machine=armv4l-rebel
				os=linux
				;;
			news | news700 | news800 | news900)
				basic_machine=m68k-sony
				os=newsos
				;;
			news1000)
				basic_machine=m68030-sony
				os=newsos
				;;
			necv70)
				basic_machine=v70-nec
				os=sysv
				;;
			nh3000)
				basic_machine=m68k-harris
				os=cxux
				;;
			nh[45]000)
				basic_machine=m88k-harris
				os=cxux
				;;
			nindy960)
				basic_machine=i960-intel
				os=nindy
				;;
			mon960)
				basic_machine=i960-intel
				os=mon960
				;;
			nonstopux)
				basic_machine=mips-compaq
				os=nonstopux
				;;
			os400)
				basic_machine=powerpc-ibm
				os=os400
				;;
			OSE68000 | ose68000)
				basic_machine=m68000-ericsson
				os=ose
				;;
			os68k)
				basic_machine=m68k-none
				os=os68k
				;;
			paragon)
				basic_machine=i860-intel
				os=osf
				;;
			parisc)
				basic_machine=hppa-unknown
				os=linux
				;;
			pw32)
				basic_machine=i586-unknown
				os=pw32
				;;
			rdos | rdos64)
				basic_machine=x86_64-pc
				os=rdos
				;;
			rdos32)
				basic_machine=i386-pc
				os=rdos
				;;
			rom68k)
				basic_machine=m68k-rom68k
				os=coff
				;;
			sa29200)
				basic_machine=a29k-amd
				os=udi
				;;
			sei)
				basic_machine=mips-sei
				os=seiux
				;;
			sequent)
				basic_machine=i386-sequent
				os=
				;;
			sps7)
				basic_machine=m68k-bull
				os=sysv2
				;;
			st2000)
				basic_machine=m68k-tandem
				os=
				;;
			stratus)
				basic_machine=i860-stratus
				os=sysv4
				;;
			sun2)
				basic_machine=m68000-sun
				os=
				;;
			sun2os3)
				basic_machine=m68000-sun
				os=sunos3
				;;
			sun2os4)
				basic_machine=m68000-sun
				os=sunos4
				;;
			sun3)
				basic_machine=m68k-sun
				os=
				;;
			sun3os3)
				basic_machine=m68k-sun
				os=sunos3
				;;
			sun3os4)
				basic_machine=m68k-sun
				os=sunos4
				;;
			sun4)
				basic_machine=sparc-sun
				os=
				;;
			sun4os3)
				basic_machine=sparc-sun
				os=sunos3
				;;
			sun4os4)
				basic_machine=sparc-sun
				os=sunos4
				;;
			sun4sol2)
				basic_machine=sparc-sun
				os=solaris2
				;;
			sun386 | sun386i | roadrunner)
				basic_machine=i386-sun
				os=
				;;
			sv1)
				basic_machine=sv1-cray
				os=unicos
				;;
			symmetry)
				basic_machine=i386-sequent
				os=dynix
				;;
			t3e)
				basic_machine=alphaev5-cray
				os=unicos
				;;
			t90)
				basic_machine=t90-cray
				os=unicos
				;;
			toad1)
				basic_machine=pdp10-xkl
				os=tops20
				;;
			tpf)
				basic_machine=s390x-ibm
				os=tpf
				;;
			udi29k)
				basic_machine=a29k-amd
				os=udi
				;;
			ultra3)
				basic_machine=a29k-nyu
				os=sym1
				;;
			v810 | necv810)
				basic_machine=v810-nec
				os=none
				;;
			vaxv)
				basic_machine=vax-dec
				os=sysv
				;;
			vms)
				basic_machine=vax-dec
				os=vms
				;;
			vxworks960)
				basic_machine=i960-wrs
				os=vxworks
				;;
			vxworks68)
				basic_machine=m68k-wrs
				os=vxworks
				;;
			vxworks29k)
				basic_machine=a29k-wrs
				os=vxworks
				;;
			xbox)
				basic_machine=i686-pc
				os=mingw32
				;;
			ymp)
				basic_machine=ymp-cray
				os=unicos
				;;
			*)
				basic_machine=$1
				os=
				;;
		esac
		;;
esac

# Decode 1-component or ad-hoc basic machines
case $basic_machine in
<<<<<<< HEAD
	# Recognize the basic CPU types without company name.
	# Some are omitted here because they have special meanings below.
	1750a | 580 \
	| a29k \
	| aarch64 | aarch64_be \
	| alpha | alphaev[4-8] | alphaev56 | alphaev6[78] | alphapca5[67] \
	| alpha64 | alpha64ev[4-8] | alpha64ev56 | alpha64ev6[78] | alpha64pca5[67] \
	| am33_2.0 \
	| arc | arceb \
	| arm | arm[bl]e | arme[lb] | armv[2-8] | armv[3-8][lb] | armv7[arm] \
	| avr | avr32 \
	| csky \
	| ba \
	| be32 | be64 \
	| bfin \
	| c4x | c8051 | clipper \
	| d10v | d30v | dlx | dsp16xx \
	| e2k | epiphany \
	| fido | fr30 | frv | ft32 \
	| h8300 | h8500 | hppa | hppa1.[01] | hppa2.0 | hppa2.0[nw] | hppa64 \
	| hexagon \
	| i370 | i860 | i960 | ia64 \
	| ip2k | iq2000 \
	| k1om \
	| le32 | le64 \
	| lm32 \
	| m32c | m32r | m32rle | m68000 | m68k | m88k \
	| maxq | mb | microblaze | microblazeel | mcore | mep | metag \
	| mips | mipsbe | mipseb | mipsel | mipsle \
	| mips16 \
	| mips64 | mips64el \
	| mips64octeon | mips64octeonel \
	| mips64orion | mips64orionel \
	| mips64r5900 | mips64r5900el \
	| mips64vr | mips64vrel \
	| mips64vr4100 | mips64vr4100el \
	| mips64vr4300 | mips64vr4300el \
	| mips64vr5000 | mips64vr5000el \
	| mips64vr5900 | mips64vr5900el \
	| mipsisa32 | mipsisa32el \
	| mipsisa32r2 | mipsisa32r2el \
	| mipsisa32r6 | mipsisa32r6el \
	| mipsisa64 | mipsisa64el \
	| mipsisa64r2 | mipsisa64r2el \
	| mipsisa64r6 | mipsisa64r6el \
	| mipsisa64sb1 | mipsisa64sb1el \
	| mipsisa64sr71k | mipsisa64sr71kel \
	| mipsr5900 | mipsr5900el \
	| mipstx39 | mipstx39el \
	| mn10200 | mn10300 \
	| moxie \
	| mt \
	| msp430 \
	| nds32 | nds32le | nds32be \
	| nios | nios2 | nios2eb | nios2el \
	| ns16k | ns32k \
	| open8 | or1k | or1knd | or32 \
	| pdp10 | pdp11 | pj | pjl \
	| powerpc | powerpc64 | powerpc64le | powerpcle \
	| pyramid \
	| riscv32 | riscv64 \
	| rl78 | rx \
	| score \
	| sh | sh[1234] | sh[24]a | sh[24]aeb | sh[23]e | sh[234]eb | sheb | shbe | shle | sh[1234]le | sh3ele \
	| sh64 | sh64le \
	| sparc | sparc64 | sparc64b | sparc64v | sparc86x | sparclet | sparclite \
	| sparcv8 | sparcv9 | sparcv9b | sparcv9v \
	| spu \
	| tahoe | tic4x | tic54x | tic55x | tic6x | tic80 | tron \
	| ubicom32 \
	| v850 | v850e | v850e1 | v850e2 | v850es | v850e2v3 \
	| visium \
	| we32k \
	| x86 | xc16x | xstormy16 | xtensa \
	| z8k | z80)
		basic_machine=$basic_machine-unknown
		;;
	c54x)
		basic_machine=tic54x-unknown
		;;
	c55x)
		basic_machine=tic55x-unknown
		;;
	c6x)
		basic_machine=tic6x-unknown
		;;
	leon|leon[3-9])
		basic_machine=sparc-$basic_machine
		;;
	m6811 | m68hc11 | m6812 | m68hc12 | m68hcs12x | nvptx | picochip)
		basic_machine=$basic_machine-unknown
		os=-none
=======
	# Here we handle the default manufacturer of certain CPU types.  It is in
	# some cases the only manufacturer, in others, it is the most popular.
	w89k)
		cpu=hppa1.1
		vendor=winbond
>>>>>>> 852df15f
		;;
	op50n)
		cpu=hppa1.1
		vendor=oki
		;;
	op60c)
		cpu=hppa1.1
		vendor=oki
		;;
	ibm*)
		cpu=i370
		vendor=ibm
		;;
	orion105)
		cpu=clipper
		vendor=highlevel
		;;
	mac | mpw | mac-mpw)
		cpu=m68k
		vendor=apple
		;;
	pmac | pmac-mpw)
		cpu=powerpc
		vendor=apple
		;;

<<<<<<< HEAD
	# We use `pc' rather than `unknown'
	# because (1) that's what they normally are, and
	# (2) the word "unknown" tends to confuse beginning users.
	i*86 | x86_64)
	  basic_machine=$basic_machine-pc
	  ;;
	# Object if more than one company name word.
	*-*-*)
		echo Invalid configuration \`$1\': machine \`$basic_machine\' not recognized 1>&2
		exit 1
		;;
	# Recognize the basic CPU types with company name.
	580-* \
	| a29k-* \
	| aarch64-* | aarch64_be-* \
	| alpha-* | alphaev[4-8]-* | alphaev56-* | alphaev6[78]-* \
	| alpha64-* | alpha64ev[4-8]-* | alpha64ev56-* | alpha64ev6[78]-* \
	| alphapca5[67]-* | alpha64pca5[67]-* | arc-* | arceb-* \
	| arm-*  | armbe-* | armle-* | armeb-* | armv*-* \
	| avr-* | avr32-* \
	| csky-* \
	| ba-* \
	| be32-* | be64-* \
	| bfin-* | bs2000-* \
	| c[123]* | c30-* | [cjt]90-* | c4x-* \
	| c8051-* | clipper-* | craynv-* | cydra-* \
	| d10v-* | d30v-* | dlx-* \
	| e2k-* | elxsi-* \
	| f30[01]-* | f700-* | fido-* | fr30-* | frv-* | fx80-* \
	| h8300-* | h8500-* \
	| hppa-* | hppa1.[01]-* | hppa2.0-* | hppa2.0[nw]-* | hppa64-* \
	| hexagon-* \
	| i*86-* | i860-* | i960-* | ia64-* \
	| ip2k-* | iq2000-* \
	| k1om-* \
	| le32-* | le64-* \
	| lm32-* \
	| m32c-* | m32r-* | m32rle-* \
	| m68000-* | m680[012346]0-* | m68360-* | m683?2-* | m68k-* \
	| m88110-* | m88k-* | maxq-* | mcore-* | metag-* \
	| microblaze-* | microblazeel-* \
	| mips-* | mipsbe-* | mipseb-* | mipsel-* | mipsle-* \
	| mips16-* \
	| mips64-* | mips64el-* \
	| mips64octeon-* | mips64octeonel-* \
	| mips64orion-* | mips64orionel-* \
	| mips64r5900-* | mips64r5900el-* \
	| mips64vr-* | mips64vrel-* \
	| mips64vr4100-* | mips64vr4100el-* \
	| mips64vr4300-* | mips64vr4300el-* \
	| mips64vr5000-* | mips64vr5000el-* \
	| mips64vr5900-* | mips64vr5900el-* \
	| mipsisa32-* | mipsisa32el-* \
	| mipsisa32r2-* | mipsisa32r2el-* \
	| mipsisa32r6-* | mipsisa32r6el-* \
	| mipsisa64-* | mipsisa64el-* \
	| mipsisa64r2-* | mipsisa64r2el-* \
	| mipsisa64r6-* | mipsisa64r6el-* \
	| mipsisa64sb1-* | mipsisa64sb1el-* \
	| mipsisa64sr71k-* | mipsisa64sr71kel-* \
	| mipsr5900-* | mipsr5900el-* \
	| mipstx39-* | mipstx39el-* \
	| mmix-* \
	| mt-* \
	| msp430-* \
	| nds32-* | nds32le-* | nds32be-* \
	| nios-* | nios2-* | nios2eb-* | nios2el-* \
	| none-* | np1-* | ns16k-* | ns32k-* \
	| open8-* \
	| or1k*-* \
	| orion-* \
	| pdp10-* | pdp11-* | pj-* | pjl-* | pn-* | power-* \
	| powerpc-* | powerpc64-* | powerpc64le-* | powerpcle-* \
	| pyramid-* \
	| riscv32-* | riscv64-* \
	| rl78-* | romp-* | rs6000-* | rx-* \
	| sh-* | sh[1234]-* | sh[24]a-* | sh[24]aeb-* | sh[23]e-* | sh[34]eb-* | sheb-* | shbe-* \
	| shle-* | sh[1234]le-* | sh3ele-* | sh64-* | sh64le-* \
	| sparc-* | sparc64-* | sparc64b-* | sparc64v-* | sparc86x-* | sparclet-* \
	| sparclite-* \
	| sparcv8-* | sparcv9-* | sparcv9b-* | sparcv9v-* | sv1-* | sx*-* \
	| tahoe-* \
	| tic30-* | tic4x-* | tic54x-* | tic55x-* | tic6x-* | tic80-* \
	| tile*-* \
	| tron-* \
	| ubicom32-* \
	| v850-* | v850e-* | v850e1-* | v850es-* | v850e2-* | v850e2v3-* \
	| vax-* \
	| visium-* \
	| we32k-* \
	| x86-* | x86_64-* | xc16x-* | xps100-* \
	| xstormy16-* | xtensa*-* \
	| ymp-* \
	| z8k-* | z80-*)
		;;
	# Recognize the basic CPU types without company name, with glob match.
	xtensa*)
		basic_machine=$basic_machine-unknown
		;;
=======
>>>>>>> 852df15f
	# Recognize the various machine names and aliases which stand
	# for a CPU type and a company and sometimes even an OS.
	3b1 | 7300 | 7300-att | att-7300 | pc7300 | safari | unixpc)
		cpu=m68000
		vendor=att
		;;
	3b*)
		cpu=we32k
		vendor=att
		;;
	bluegene*)
		cpu=powerpc
		vendor=ibm
		os=cnk
		;;
	decsystem10* | dec10*)
		cpu=pdp10
		vendor=dec
		os=tops10
		;;
	decsystem20* | dec20*)
		cpu=pdp10
		vendor=dec
		os=tops20
		;;
	delta | 3300 | motorola-3300 | motorola-delta \
	      | 3300-motorola | delta-motorola)
		cpu=m68k
		vendor=motorola
		;;
	dpx2*)
		cpu=m68k
		vendor=bull
		os=sysv3
		;;
	encore | umax | mmax)
		cpu=ns32k
		vendor=encore
		;;
	elxsi)
		cpu=elxsi
		vendor=elxsi
		os=${os:-bsd}
		;;
	fx2800)
		cpu=i860
		vendor=alliant
		;;
	genix)
		cpu=ns32k
		vendor=ns
		;;
	h3050r* | hiux*)
		cpu=hppa1.1
		vendor=hitachi
		os=hiuxwe2
		;;
	hp3k9[0-9][0-9] | hp9[0-9][0-9])
		cpu=hppa1.0
		vendor=hp
		;;
	hp9k2[0-9][0-9] | hp9k31[0-9])
		cpu=m68000
		vendor=hp
		;;
	hp9k3[2-9][0-9])
		cpu=m68k
		vendor=hp
		;;
	hp9k6[0-9][0-9] | hp6[0-9][0-9])
		cpu=hppa1.0
		vendor=hp
		;;
	hp9k7[0-79][0-9] | hp7[0-79][0-9])
		cpu=hppa1.1
		vendor=hp
		;;
	hp9k78[0-9] | hp78[0-9])
		# FIXME: really hppa2.0-hp
		cpu=hppa1.1
		vendor=hp
		;;
	hp9k8[67]1 | hp8[67]1 | hp9k80[24] | hp80[24] | hp9k8[78]9 | hp8[78]9 | hp9k893 | hp893)
		# FIXME: really hppa2.0-hp
		cpu=hppa1.1
		vendor=hp
		;;
	hp9k8[0-9][13679] | hp8[0-9][13679])
		cpu=hppa1.1
		vendor=hp
		;;
	hp9k8[0-9][0-9] | hp8[0-9][0-9])
		cpu=hppa1.0
		vendor=hp
		;;
	i*86v32)
		cpu=`echo "$1" | sed -e 's/86.*/86/'`
		vendor=pc
		os=sysv32
		;;
	i*86v4*)
		cpu=`echo "$1" | sed -e 's/86.*/86/'`
		vendor=pc
		os=sysv4
		;;
	i*86v)
		cpu=`echo "$1" | sed -e 's/86.*/86/'`
		vendor=pc
		os=sysv
		;;
	i*86sol2)
		cpu=`echo "$1" | sed -e 's/86.*/86/'`
		vendor=pc
		os=solaris2
		;;
	j90 | j90-cray)
		cpu=j90
		vendor=cray
		os=${os:-unicos}
		;;
	iris | iris4d)
		cpu=mips
		vendor=sgi
		case $os in
		    irix*)
			;;
		    *)
			os=irix4
			;;
		esac
		;;
	miniframe)
		cpu=m68000
		vendor=convergent
		;;
	*mint | mint[0-9]* | *MiNT | *MiNT[0-9]*)
		cpu=m68k
		vendor=atari
		os=mint
		;;
	news-3600 | risc-news)
		cpu=mips
		vendor=sony
		os=newsos
		;;
	next | m*-next)
		cpu=m68k
		vendor=next
		case $os in
		    openstep*)
		        ;;
		    nextstep*)
			;;
		    ns2*)
		      os=nextstep2
			;;
		    *)
		      os=nextstep3
			;;
		esac
		;;
	np1)
		cpu=np1
		vendor=gould
		;;
	op50n-* | op60c-*)
		cpu=hppa1.1
		vendor=oki
		os=proelf
		;;
	pa-hitachi)
		cpu=hppa1.1
		vendor=hitachi
		os=hiuxwe2
		;;
	pbd)
		cpu=sparc
		vendor=tti
		;;
	pbb)
		cpu=m68k
		vendor=tti
		;;
	pc532)
		cpu=ns32k
		vendor=pc532
		;;
	pn)
		cpu=pn
		vendor=gould
		;;
	power)
		cpu=power
		vendor=ibm
		;;
	ps2)
		cpu=i386
		vendor=ibm
		;;
	rm[46]00)
		cpu=mips
		vendor=siemens
		;;
	rtpc | rtpc-*)
		cpu=romp
		vendor=ibm
		;;
	sde)
		cpu=mipsisa32
		vendor=sde
		os=${os:-elf}
		;;
	simso-wrs)
		cpu=sparclite
		vendor=wrs
		os=vxworks
		;;
	tower | tower-32)
		cpu=m68k
		vendor=ncr
		;;
	vpp*|vx|vx-*)
		cpu=f301
		vendor=fujitsu
		;;
	w65)
		cpu=w65
		vendor=wdc
		;;
	w89k-*)
		cpu=hppa1.1
		vendor=winbond
		os=proelf
		;;
	none)
		cpu=none
		vendor=none
		;;
	leon|leon[3-9])
		cpu=sparc
		vendor=$basic_machine
		;;
	leon-*|leon[3-9]-*)
		cpu=sparc
		vendor=`echo "$basic_machine" | sed 's/-.*//'`
		;;

	*-*)
		# shellcheck disable=SC2162
		IFS="-" read cpu vendor <<EOF
$basic_machine
EOF
		;;
	# We use `pc' rather than `unknown'
	# because (1) that's what they normally are, and
	# (2) the word "unknown" tends to confuse beginning users.
	i*86 | x86_64)
		cpu=$basic_machine
		vendor=pc
		;;
	# These rules are duplicated from below for sake of the special case above;
	# i.e. things that normalized to x86 arches should also default to "pc"
	pc98)
		cpu=i386
		vendor=pc
		;;
	x64 | amd64)
		cpu=x86_64
		vendor=pc
		;;
	# Recognize the basic CPU types without company name.
	*)
		cpu=$basic_machine
		vendor=unknown
		;;
esac

unset -v basic_machine

# Decode basic machines in the full and proper CPU-Company form.
case $cpu-$vendor in
	# Here we handle the default manufacturer of certain CPU types in canonical form. It is in
	# some cases the only manufacturer, in others, it is the most popular.
	craynv-unknown)
		vendor=cray
		os=${os:-unicosmp}
		;;
	c90-unknown | c90-cray)
		vendor=cray
		os=${os:-unicos}
		;;
	fx80-unknown)
		vendor=alliant
		;;
	romp-unknown)
		vendor=ibm
		;;
	mmix-unknown)
		vendor=knuth
		;;
	microblaze-unknown | microblazeel-unknown)
		vendor=xilinx
		;;
	rs6000-unknown)
		vendor=ibm
		;;
	vax-unknown)
		vendor=dec
		;;
	pdp11-unknown)
		vendor=dec
		;;
	we32k-unknown)
		vendor=att
		;;
	cydra-unknown)
		vendor=cydrome
		;;
	i370-ibm*)
		vendor=ibm
		;;
	orion-unknown)
		vendor=highlevel
		;;
	xps-unknown | xps100-unknown)
		cpu=xps100
		vendor=honeywell
		;;

	# Here we normalize CPU types with a missing or matching vendor
	dpx20-unknown | dpx20-bull)
		cpu=rs6000
		vendor=bull
		os=${os:-bosx}
		;;

	# Here we normalize CPU types irrespective of the vendor
	amd64-*)
		cpu=x86_64
		;;
	blackfin-*)
		cpu=bfin
		os=linux
		;;
	c54x-*)
		cpu=tic54x
		;;
	c55x-*)
		cpu=tic55x
		;;
	c6x-*)
		cpu=tic6x
		;;
	e500v[12]-*)
		cpu=powerpc
		os=$os"spe"
		;;
	mips3*-*)
		cpu=mips64
		;;
	ms1-*)
		cpu=mt
		;;
	m68knommu-*)
		cpu=m68k
		os=linux
		;;
	m9s12z-* | m68hcs12z-* | hcs12z-* | s12z-*)
		cpu=s12z
		;;
	openrisc-*)
		cpu=or32
		;;
	parisc-*)
		cpu=hppa
		os=linux
		;;
	pentium-* | p5-* | k5-* | k6-* | nexgen-* | viac3-*)
		cpu=i586
		;;
	pentiumpro-* | p6-* | 6x86-* | athlon-* | athalon_*-*)
		cpu=i686
		;;
	pentiumii-* | pentium2-* | pentiumiii-* | pentium3-*)
		cpu=i686
		;;
	pentium4-*)
		cpu=i786
		;;
	pc98-*)
		cpu=i386
		;;
	ppc-* | ppcbe-*)
		cpu=powerpc
		;;
	ppcle-* | powerpclittle-*)
		cpu=powerpcle
		;;
	ppc64-*)
		cpu=powerpc64
		;;
	ppc64le-* | powerpc64little-*)
		cpu=powerpc64le
		;;
	sb1-*)
		cpu=mipsisa64sb1
		;;
	sb1el-*)
		cpu=mipsisa64sb1el
		;;
	sh5e[lb]-*)
		cpu=`echo "$cpu" | sed 's/^\(sh.\)e\(.\)$/\1\2e/'`
		;;
	spur-*)
		cpu=spur
		;;
	strongarm-* | thumb-*)
		cpu=arm
		;;
	tx39-*)
		cpu=mipstx39
		;;
	tx39el-*)
		cpu=mipstx39el
		;;
	x64-*)
		cpu=x86_64
		;;
	xscale-* | xscalee[bl]-*)
		cpu=`echo "$cpu" | sed 's/^xscale/arm/'`
		;;

	# Recognize the canonical CPU Types that limit and/or modify the
	# company names they are paired with.
	cr16-*)
		os=${os:-elf}
		;;
	crisv32-* | etraxfs*-*)
		cpu=crisv32
		vendor=axis
		;;
	cris-* | etrax*-*)
		cpu=cris
		vendor=axis
		;;
	crx-*)
		os=${os:-elf}
		;;
	neo-tandem)
		cpu=neo
		vendor=tandem
		;;
	nse-tandem)
		cpu=nse
		vendor=tandem
		;;
	nsr-tandem)
		cpu=nsr
		vendor=tandem
		;;
	nsv-tandem)
		cpu=nsv
		vendor=tandem
		;;
	nsx-tandem)
		cpu=nsx
		vendor=tandem
		;;
	s390-*)
		cpu=s390
		vendor=ibm
		;;
	s390x-*)
		cpu=s390x
		vendor=ibm
		;;
	tile*-*)
		os=${os:-linux-gnu}
		;;

	*)
		# Recognize the canonical CPU types that are allowed with any
		# company name.
		case $cpu in
			1750a | 580 \
			| a29k \
			| aarch64 | aarch64_be \
			| abacus \
			| alpha | alphaev[4-8] | alphaev56 | alphaev6[78] \
			| alpha64 | alpha64ev[4-8] | alpha64ev56 | alpha64ev6[78] \
			| alphapca5[67] | alpha64pca5[67] \
			| am33_2.0 \
			| amdgcn \
			| arc | arceb \
			| arm  | arm[lb]e | arme[lb] | armv* \
			| avr | avr32 \
			| asmjs \
			| ba \
			| be32 | be64 \
			| bfin | bpf | bs2000 \
			| c[123]* | c30 | [cjt]90 | c4x \
			| c8051 | clipper | craynv | csky | cydra \
			| d10v | d30v | dlx | dsp16xx \
			| e2k | elxsi | epiphany \
			| f30[01] | f700 | fido | fr30 | frv | ft32 | fx80 \
			| h8300 | h8500 \
			| hppa | hppa1.[01] | hppa2.0 | hppa2.0[nw] | hppa64 \
			| hexagon \
			| i370 | i*86 | i860 | i960 | ia16 | ia64 \
			| ip2k | iq2000 \
			| k1om \
			| le32 | le64 \
			| lm32 \
			| m32c | m32r | m32rle \
			| m5200 | m68000 | m680[012346]0 | m68360 | m683?2 | m68k \
			| m6811 | m68hc11 | m6812 | m68hc12 | m68hcs12x \
			| m88110 | m88k | maxq | mb | mcore | mep | metag \
			| microblaze | microblazeel \
			| mips | mipsbe | mipseb | mipsel | mipsle \
			| mips16 \
			| mips64 | mips64eb | mips64el \
			| mips64octeon | mips64octeonel \
			| mips64orion | mips64orionel \
			| mips64r5900 | mips64r5900el \
			| mips64vr | mips64vrel \
			| mips64vr4100 | mips64vr4100el \
			| mips64vr4300 | mips64vr4300el \
			| mips64vr5000 | mips64vr5000el \
			| mips64vr5900 | mips64vr5900el \
			| mipsisa32 | mipsisa32el \
			| mipsisa32r2 | mipsisa32r2el \
			| mipsisa32r6 | mipsisa32r6el \
			| mipsisa64 | mipsisa64el \
			| mipsisa64r2 | mipsisa64r2el \
			| mipsisa64r6 | mipsisa64r6el \
			| mipsisa64sb1 | mipsisa64sb1el \
			| mipsisa64sr71k | mipsisa64sr71kel \
			| mipsr5900 | mipsr5900el \
			| mipstx39 | mipstx39el \
			| mmix \
			| mn10200 | mn10300 \
			| moxie \
			| mt \
			| msp430 \
			| nds32 | nds32le | nds32be \
			| nfp \
			| nios | nios2 | nios2eb | nios2el \
			| none | np1 | ns16k | ns32k | nvptx \
			| open8 \
			| or1k* \
			| or32 \
			| orion \
			| picochip \
			| pdp10 | pdp11 | pj | pjl | pn | power \
			| powerpc | powerpc64 | powerpc64le | powerpcle | powerpcspe \
			| pru \
			| pyramid \
			| riscv | riscv32 | riscv64 \
			| rl78 | romp | rs6000 | rx \
			| score \
			| sh | shl \
			| sh[1234] | sh[24]a | sh[24]ae[lb] | sh[23]e | she[lb] | sh[lb]e \
			| sh[1234]e[lb] |  sh[12345][lb]e | sh[23]ele | sh64 | sh64le \
			| sparc | sparc64 | sparc64b | sparc64v | sparc86x | sparclet \
			| sparclite \
			| sparcv8 | sparcv9 | sparcv9b | sparcv9v | sv1 | sx* \
			| spu \
			| tahoe \
			| tic30 | tic4x | tic54x | tic55x | tic6x | tic80 \
			| tron \
			| ubicom32 \
			| v70 | v850 | v850e | v850e1 | v850es | v850e2 | v850e2v3 \
			| vax \
			| visium \
			| w65 \
			| wasm32 | wasm64 \
			| we32k \
			| x86 | x86_64 | xc16x | xgate | xps100 \
			| xstormy16 | xtensa* \
			| ymp \
			| z8k | z80)
				;;

			*)
				echo Invalid configuration \`"$1"\': machine \`"$cpu-$vendor"\' not recognized 1>&2
				exit 1
				;;
		esac
		;;
esac

# Here we canonicalize certain aliases for manufacturers.
case $vendor in
	digital*)
		vendor=dec
		;;
	commodore*)
		vendor=cbm
		;;
	*)
		;;
esac

# Decode manufacturer-specific aliases for certain operating systems.

if [ x$os != x ]
then
case $os in
	# First match some system type aliases that might get confused
	# with valid system types.
	# solaris* is a basic system type, with this one exception.
	auroraux)
		os=auroraux
		;;
	bluegene*)
		os=cnk
		;;
	solaris1 | solaris1.*)
		os=`echo $os | sed -e 's|solaris1|sunos4|'`
		;;
	solaris)
		os=solaris2
		;;
	unixware*)
		os=sysv4.2uw
		;;
	gnu/linux*)
		os=`echo $os | sed -e 's|gnu/linux|linux-gnu|'`
		;;
	# es1800 is here to avoid being matched by es* (a different OS)
	es1800*)
		os=ose
		;;
	# Some version numbers need modification
	chorusos*)
		os=chorusos
		;;
	isc)
		os=isc2.2
		;;
	sco6)
		os=sco5v6
		;;
	sco5)
		os=sco3.2v5
		;;
	sco4)
		os=sco3.2v4
		;;
	sco3.2.[4-9]*)
		os=`echo $os | sed -e 's/sco3.2./sco3.2v/'`
		;;
	sco3.2v[4-9]* | sco5v6*)
		# Don't forget version if it is 3.2v4 or newer.
		;;
	scout)
		# Don't match below
		;;
	sco*)
		os=sco3.2v2
		;;
	psos*)
		os=psos
		;;
	# Now accept the basic system types.
	# The portable systems comes first.
	# Each alternative MUST end in a * to match a version number.
	# sysv* is not here because it comes later, after sysvr4.
	gnu* | bsd* | mach* | minix* | genix* | ultrix* | irix* \
	     | *vms* | esix* | aix* | cnk* | sunos | sunos[34]*\
	     | hpux* | unos* | osf* | luna* | dgux* | auroraux* | solaris* \
	     | sym* | kopensolaris* | plan9* \
	     | amigaos* | amigados* | msdos* | newsos* | unicos* | aof* \
	     | aos* | aros* | cloudabi* | sortix* \
	     | nindy* | vxsim* | vxworks* | ebmon* | hms* | mvs* \
	     | clix* | riscos* | uniplus* | iris* | isc* | rtu* | xenix* \
	     | knetbsd* | mirbsd* | netbsd* \
	     | bitrig* | openbsd* | solidbsd* | libertybsd* \
	     | ekkobsd* | kfreebsd* | freebsd* | riscix* | lynxos* \
	     | bosx* | nextstep* | cxux* | aout* | elf* | oabi* \
	     | ptx* | coff* | ecoff* | winnt* | domain* | vsta* \
	     | udi* | eabi* | lites* | ieee* | go32* | aux* | hcos* \
	     | chorusrdb* | cegcc* | glidix* \
	     | cygwin* | msys* | pe* | moss* | proelf* | rtems* \
	     | midipix* | mingw32* | mingw64* | linux-gnu* | linux-android* \
	     | linux-newlib* | linux-musl* | linux-uclibc* \
	     | uxpv* | beos* | mpeix* | udk* | moxiebox* \
	     | interix* | uwin* | mks* | rhapsody* | darwin* \
	     | openstep* | oskit* | conix* | pw32* | nonstopux* \
	     | storm-chaos* | tops10* | tenex* | tops20* | its* \
	     | os2* | vos* | palmos* | uclinux* | nucleus* \
	     | morphos* | superux* | rtmk* | windiss* \
	     | powermax* | dnix* | nx6 | nx7 | sei* | dragonfly* \
	     | skyos* | haiku* | rdos* | toppers* | drops* | es* \
	     | onefs* | tirtos* | phoenix* | fuchsia* | redox* | bme* \
	     | midnightbsd* | amdhsa* | unleashed* | emscripten* | wasi*)
	# Remember, each alternative MUST END IN *, to match a version number.
		;;
	qnx*)
		case $cpu in
		    x86 | i*86)
			;;
		    *)
			os=nto-$os
			;;
		esac
		;;
	hiux*)
		os=hiuxwe2
		;;
	nto-qnx*)
		;;
	nto*)
		os=`echo $os | sed -e 's|nto|nto-qnx|'`
		;;
	sim | xray | os68k* | v88r* \
	    | windows* | osx | abug | netware* | os9* \
	    | macos* | mpw* | magic* | mmixware* | mon960* | lnews*)
		;;
	linux-dietlibc)
		os=linux-dietlibc
		;;
	linux*)
		os=`echo $os | sed -e 's|linux|linux-gnu|'`
		;;
	lynx*178)
		os=lynxos178
		;;
	lynx*5)
		os=lynxos5
		;;
	lynx*)
		os=lynxos
		;;
	mac*)
		os=`echo "$os" | sed -e 's|mac|macos|'`
		;;
	opened*)
		os=openedition
		;;
	os400*)
		os=os400
		;;
	sunos5*)
		os=`echo "$os" | sed -e 's|sunos5|solaris2|'`
		;;
	sunos6*)
		os=`echo "$os" | sed -e 's|sunos6|solaris3|'`
		;;
	wince*)
		os=wince
		;;
	utek*)
		os=bsd
		;;
	dynix*)
		os=bsd
		;;
	acis*)
		os=aos
		;;
	atheos*)
		os=atheos
		;;
	syllable*)
		os=syllable
		;;
	386bsd)
		os=bsd
		;;
	ctix* | uts*)
		os=sysv
		;;
	nova*)
		os=rtmk-nova
		;;
	ns2)
		os=nextstep2
		;;
	nsk*)
		os=nsk
		;;
	# Preserve the version number of sinix5.
	sinix5.*)
		os=`echo $os | sed -e 's|sinix|sysv|'`
		;;
	sinix*)
		os=sysv4
		;;
	tpf*)
		os=tpf
		;;
	triton*)
		os=sysv3
		;;
	oss*)
		os=sysv3
		;;
	svr4*)
		os=sysv4
		;;
	svr3)
		os=sysv3
		;;
	sysvr4)
		os=sysv4
		;;
	# This must come after sysvr4.
	sysv*)
		;;
	ose*)
		os=ose
		;;
	*mint | mint[0-9]* | *MiNT | MiNT[0-9]*)
		os=mint
		;;
	zvmoe)
		os=zvmoe
		;;
	dicos*)
		os=dicos
		;;
	pikeos*)
		# Until real need of OS specific support for
		# particular features comes up, bare metal
		# configurations are quite functional.
		case $cpu in
		    arm*)
			os=eabi
			;;
		    *)
			os=elf
			;;
		esac
		;;
	nacl*)
		;;
	ios)
		;;
	none)
		;;
	*-eabi)
		;;
	*)
		echo Invalid configuration \`"$1"\': system \`"$os"\' not recognized 1>&2
		exit 1
		;;
esac
else

# Here we handle the default operating systems that come with various machines.
# The value should be what the vendor currently ships out the door with their
# machine or put another way, the most popular os provided with the machine.

# Note that if you're going to try to match "-MANUFACTURER" here (say,
# "-sun"), then you have to tell the case statement up towards the top
# that MANUFACTURER isn't an operating system.  Otherwise, code above
# will signal an error saying that MANUFACTURER isn't an operating
# system, and we'll never get to this point.

case $cpu-$vendor in
	score-*)
		os=elf
		;;
	spu-*)
		os=elf
		;;
	*-acorn)
		os=riscix1.2
		;;
	arm*-rebel)
		os=linux
		;;
	arm*-semi)
		os=aout
		;;
	c4x-* | tic4x-*)
		os=coff
		;;
	c8051-*)
		os=elf
		;;
	clipper-intergraph)
		os=clix
		;;
	hexagon-*)
		os=elf
		;;
	tic54x-*)
		os=coff
		;;
	tic55x-*)
		os=coff
		;;
	tic6x-*)
		os=coff
		;;
	# This must come before the *-dec entry.
	pdp10-*)
		os=tops20
		;;
	pdp11-*)
		os=none
		;;
	*-dec | vax-*)
		os=ultrix4.2
		;;
	m68*-apollo)
		os=domain
		;;
	i386-sun)
		os=sunos4.0.2
		;;
	m68000-sun)
		os=sunos3
		;;
	m68*-cisco)
		os=aout
		;;
	mep-*)
		os=elf
		;;
	mips*-cisco)
		os=elf
		;;
	mips*-*)
		os=elf
		;;
	or32-*)
		os=coff
		;;
	*-tti)	# must be before sparc entry or we get the wrong os.
		os=sysv3
		;;
	sparc-* | *-sun)
		os=sunos4.1.1
		;;
	pru-*)
		os=elf
		;;
	*-be)
		os=beos
		;;
	*-ibm)
		os=aix
		;;
	*-knuth)
		os=mmixware
		;;
	*-wec)
		os=proelf
		;;
	*-winbond)
		os=proelf
		;;
	*-oki)
		os=proelf
		;;
	*-hp)
		os=hpux
		;;
	*-hitachi)
		os=hiux
		;;
	i860-* | *-att | *-ncr | *-altos | *-motorola | *-convergent)
		os=sysv
		;;
	*-cbm)
		os=amigaos
		;;
	*-dg)
		os=dgux
		;;
	*-dolphin)
		os=sysv3
		;;
	m68k-ccur)
		os=rtu
		;;
	m88k-omron*)
		os=luna
		;;
	*-next)
		os=nextstep
		;;
	*-sequent)
		os=ptx
		;;
	*-crds)
		os=unos
		;;
	*-ns)
		os=genix
		;;
	i370-*)
		os=mvs
		;;
	*-gould)
		os=sysv
		;;
	*-highlevel)
		os=bsd
		;;
	*-encore)
		os=bsd
		;;
	*-sgi)
		os=irix
		;;
	*-siemens)
		os=sysv4
		;;
	*-masscomp)
		os=rtu
		;;
	f30[01]-fujitsu | f700-fujitsu)
		os=uxpv
		;;
	*-rom68k)
		os=coff
		;;
	*-*bug)
		os=coff
		;;
	*-apple)
		os=macos
		;;
	*-atari*)
		os=mint
		;;
	*-wrs)
		os=vxworks
		;;
	*)
		os=none
		;;
esac
fi

# Here we handle the case where we know the os, and the CPU type, but not the
# manufacturer.  We pick the logical manufacturer.
case $vendor in
	unknown)
		case $os in
			riscix*)
				vendor=acorn
				;;
			sunos*)
				vendor=sun
				;;
			cnk*|-aix*)
				vendor=ibm
				;;
			beos*)
				vendor=be
				;;
			hpux*)
				vendor=hp
				;;
			mpeix*)
				vendor=hp
				;;
			hiux*)
				vendor=hitachi
				;;
			unos*)
				vendor=crds
				;;
			dgux*)
				vendor=dg
				;;
			luna*)
				vendor=omron
				;;
			genix*)
				vendor=ns
				;;
			clix*)
				vendor=intergraph
				;;
			mvs* | opened*)
				vendor=ibm
				;;
			os400*)
				vendor=ibm
				;;
			ptx*)
				vendor=sequent
				;;
			tpf*)
				vendor=ibm
				;;
			vxsim* | vxworks* | windiss*)
				vendor=wrs
				;;
			aux*)
				vendor=apple
				;;
			hms*)
				vendor=hitachi
				;;
			mpw* | macos*)
				vendor=apple
				;;
			*mint | mint[0-9]* | *MiNT | MiNT[0-9]*)
				vendor=atari
				;;
			vos*)
				vendor=stratus
				;;
		esac
		;;
esac

echo "$cpu-$vendor-$os"
exit

# Local variables:
# eval: (add-hook 'before-save-hook 'time-stamp)
# time-stamp-start: "timestamp='"
# time-stamp-format: "%:y-%02m-%02d"
# time-stamp-end: "'"
# End:<|MERGE_RESOLUTION|>--- conflicted
+++ resolved
@@ -642,106 +642,11 @@
 
 # Decode 1-component or ad-hoc basic machines
 case $basic_machine in
-<<<<<<< HEAD
-	# Recognize the basic CPU types without company name.
-	# Some are omitted here because they have special meanings below.
-	1750a | 580 \
-	| a29k \
-	| aarch64 | aarch64_be \
-	| alpha | alphaev[4-8] | alphaev56 | alphaev6[78] | alphapca5[67] \
-	| alpha64 | alpha64ev[4-8] | alpha64ev56 | alpha64ev6[78] | alpha64pca5[67] \
-	| am33_2.0 \
-	| arc | arceb \
-	| arm | arm[bl]e | arme[lb] | armv[2-8] | armv[3-8][lb] | armv7[arm] \
-	| avr | avr32 \
-	| csky \
-	| ba \
-	| be32 | be64 \
-	| bfin \
-	| c4x | c8051 | clipper \
-	| d10v | d30v | dlx | dsp16xx \
-	| e2k | epiphany \
-	| fido | fr30 | frv | ft32 \
-	| h8300 | h8500 | hppa | hppa1.[01] | hppa2.0 | hppa2.0[nw] | hppa64 \
-	| hexagon \
-	| i370 | i860 | i960 | ia64 \
-	| ip2k | iq2000 \
-	| k1om \
-	| le32 | le64 \
-	| lm32 \
-	| m32c | m32r | m32rle | m68000 | m68k | m88k \
-	| maxq | mb | microblaze | microblazeel | mcore | mep | metag \
-	| mips | mipsbe | mipseb | mipsel | mipsle \
-	| mips16 \
-	| mips64 | mips64el \
-	| mips64octeon | mips64octeonel \
-	| mips64orion | mips64orionel \
-	| mips64r5900 | mips64r5900el \
-	| mips64vr | mips64vrel \
-	| mips64vr4100 | mips64vr4100el \
-	| mips64vr4300 | mips64vr4300el \
-	| mips64vr5000 | mips64vr5000el \
-	| mips64vr5900 | mips64vr5900el \
-	| mipsisa32 | mipsisa32el \
-	| mipsisa32r2 | mipsisa32r2el \
-	| mipsisa32r6 | mipsisa32r6el \
-	| mipsisa64 | mipsisa64el \
-	| mipsisa64r2 | mipsisa64r2el \
-	| mipsisa64r6 | mipsisa64r6el \
-	| mipsisa64sb1 | mipsisa64sb1el \
-	| mipsisa64sr71k | mipsisa64sr71kel \
-	| mipsr5900 | mipsr5900el \
-	| mipstx39 | mipstx39el \
-	| mn10200 | mn10300 \
-	| moxie \
-	| mt \
-	| msp430 \
-	| nds32 | nds32le | nds32be \
-	| nios | nios2 | nios2eb | nios2el \
-	| ns16k | ns32k \
-	| open8 | or1k | or1knd | or32 \
-	| pdp10 | pdp11 | pj | pjl \
-	| powerpc | powerpc64 | powerpc64le | powerpcle \
-	| pyramid \
-	| riscv32 | riscv64 \
-	| rl78 | rx \
-	| score \
-	| sh | sh[1234] | sh[24]a | sh[24]aeb | sh[23]e | sh[234]eb | sheb | shbe | shle | sh[1234]le | sh3ele \
-	| sh64 | sh64le \
-	| sparc | sparc64 | sparc64b | sparc64v | sparc86x | sparclet | sparclite \
-	| sparcv8 | sparcv9 | sparcv9b | sparcv9v \
-	| spu \
-	| tahoe | tic4x | tic54x | tic55x | tic6x | tic80 | tron \
-	| ubicom32 \
-	| v850 | v850e | v850e1 | v850e2 | v850es | v850e2v3 \
-	| visium \
-	| we32k \
-	| x86 | xc16x | xstormy16 | xtensa \
-	| z8k | z80)
-		basic_machine=$basic_machine-unknown
-		;;
-	c54x)
-		basic_machine=tic54x-unknown
-		;;
-	c55x)
-		basic_machine=tic55x-unknown
-		;;
-	c6x)
-		basic_machine=tic6x-unknown
-		;;
-	leon|leon[3-9])
-		basic_machine=sparc-$basic_machine
-		;;
-	m6811 | m68hc11 | m6812 | m68hc12 | m68hcs12x | nvptx | picochip)
-		basic_machine=$basic_machine-unknown
-		os=-none
-=======
 	# Here we handle the default manufacturer of certain CPU types.  It is in
 	# some cases the only manufacturer, in others, it is the most popular.
 	w89k)
 		cpu=hppa1.1
 		vendor=winbond
->>>>>>> 852df15f
 		;;
 	op50n)
 		cpu=hppa1.1
@@ -768,108 +673,6 @@
 		vendor=apple
 		;;
 
-<<<<<<< HEAD
-	# We use `pc' rather than `unknown'
-	# because (1) that's what they normally are, and
-	# (2) the word "unknown" tends to confuse beginning users.
-	i*86 | x86_64)
-	  basic_machine=$basic_machine-pc
-	  ;;
-	# Object if more than one company name word.
-	*-*-*)
-		echo Invalid configuration \`$1\': machine \`$basic_machine\' not recognized 1>&2
-		exit 1
-		;;
-	# Recognize the basic CPU types with company name.
-	580-* \
-	| a29k-* \
-	| aarch64-* | aarch64_be-* \
-	| alpha-* | alphaev[4-8]-* | alphaev56-* | alphaev6[78]-* \
-	| alpha64-* | alpha64ev[4-8]-* | alpha64ev56-* | alpha64ev6[78]-* \
-	| alphapca5[67]-* | alpha64pca5[67]-* | arc-* | arceb-* \
-	| arm-*  | armbe-* | armle-* | armeb-* | armv*-* \
-	| avr-* | avr32-* \
-	| csky-* \
-	| ba-* \
-	| be32-* | be64-* \
-	| bfin-* | bs2000-* \
-	| c[123]* | c30-* | [cjt]90-* | c4x-* \
-	| c8051-* | clipper-* | craynv-* | cydra-* \
-	| d10v-* | d30v-* | dlx-* \
-	| e2k-* | elxsi-* \
-	| f30[01]-* | f700-* | fido-* | fr30-* | frv-* | fx80-* \
-	| h8300-* | h8500-* \
-	| hppa-* | hppa1.[01]-* | hppa2.0-* | hppa2.0[nw]-* | hppa64-* \
-	| hexagon-* \
-	| i*86-* | i860-* | i960-* | ia64-* \
-	| ip2k-* | iq2000-* \
-	| k1om-* \
-	| le32-* | le64-* \
-	| lm32-* \
-	| m32c-* | m32r-* | m32rle-* \
-	| m68000-* | m680[012346]0-* | m68360-* | m683?2-* | m68k-* \
-	| m88110-* | m88k-* | maxq-* | mcore-* | metag-* \
-	| microblaze-* | microblazeel-* \
-	| mips-* | mipsbe-* | mipseb-* | mipsel-* | mipsle-* \
-	| mips16-* \
-	| mips64-* | mips64el-* \
-	| mips64octeon-* | mips64octeonel-* \
-	| mips64orion-* | mips64orionel-* \
-	| mips64r5900-* | mips64r5900el-* \
-	| mips64vr-* | mips64vrel-* \
-	| mips64vr4100-* | mips64vr4100el-* \
-	| mips64vr4300-* | mips64vr4300el-* \
-	| mips64vr5000-* | mips64vr5000el-* \
-	| mips64vr5900-* | mips64vr5900el-* \
-	| mipsisa32-* | mipsisa32el-* \
-	| mipsisa32r2-* | mipsisa32r2el-* \
-	| mipsisa32r6-* | mipsisa32r6el-* \
-	| mipsisa64-* | mipsisa64el-* \
-	| mipsisa64r2-* | mipsisa64r2el-* \
-	| mipsisa64r6-* | mipsisa64r6el-* \
-	| mipsisa64sb1-* | mipsisa64sb1el-* \
-	| mipsisa64sr71k-* | mipsisa64sr71kel-* \
-	| mipsr5900-* | mipsr5900el-* \
-	| mipstx39-* | mipstx39el-* \
-	| mmix-* \
-	| mt-* \
-	| msp430-* \
-	| nds32-* | nds32le-* | nds32be-* \
-	| nios-* | nios2-* | nios2eb-* | nios2el-* \
-	| none-* | np1-* | ns16k-* | ns32k-* \
-	| open8-* \
-	| or1k*-* \
-	| orion-* \
-	| pdp10-* | pdp11-* | pj-* | pjl-* | pn-* | power-* \
-	| powerpc-* | powerpc64-* | powerpc64le-* | powerpcle-* \
-	| pyramid-* \
-	| riscv32-* | riscv64-* \
-	| rl78-* | romp-* | rs6000-* | rx-* \
-	| sh-* | sh[1234]-* | sh[24]a-* | sh[24]aeb-* | sh[23]e-* | sh[34]eb-* | sheb-* | shbe-* \
-	| shle-* | sh[1234]le-* | sh3ele-* | sh64-* | sh64le-* \
-	| sparc-* | sparc64-* | sparc64b-* | sparc64v-* | sparc86x-* | sparclet-* \
-	| sparclite-* \
-	| sparcv8-* | sparcv9-* | sparcv9b-* | sparcv9v-* | sv1-* | sx*-* \
-	| tahoe-* \
-	| tic30-* | tic4x-* | tic54x-* | tic55x-* | tic6x-* | tic80-* \
-	| tile*-* \
-	| tron-* \
-	| ubicom32-* \
-	| v850-* | v850e-* | v850e1-* | v850es-* | v850e2-* | v850e2v3-* \
-	| vax-* \
-	| visium-* \
-	| we32k-* \
-	| x86-* | x86_64-* | xc16x-* | xps100-* \
-	| xstormy16-* | xtensa*-* \
-	| ymp-* \
-	| z8k-* | z80-*)
-		;;
-	# Recognize the basic CPU types without company name, with glob match.
-	xtensa*)
-		basic_machine=$basic_machine-unknown
-		;;
-=======
->>>>>>> 852df15f
 	# Recognize the various machine names and aliases which stand
 	# for a CPU type and a company and sometimes even an OS.
 	3b1 | 7300 | 7300-att | att-7300 | pc7300 | safari | unixpc)
