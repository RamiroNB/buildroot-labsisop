<<<<<<< HEAD
BR2_PACKAGE_LINUX_FORMAT:=$(call qstrip,$(BR2_PACKAGE_LINUX_FORMAT))
BR2_PACKAGE_LINUX_KCONFIG:=$(call qstrip,$(BR2_PACKAGE_LINUX_KCONFIG))
=======
# COPY_FILE absolute_path_to_file, target_directory, filename
ifneq ($(call qstrip,$(BUILDROOT_COPYTO)),)	# Use shell definition
define COPY_FILE
	@echo "BUILDROOT_COPYTO: Copy to $(BUILDROOT_COPYTO)/$(strip $(3))" ; \
	mkdir -p $(BINARIES_DIR) || echo "Could not create $(BINARIES_DIR)" ; \
	if [ -w $(BINARIES_DIR) -o -w $(BINARIES_DIR)  ] ; then \
		cp $(1) $(BINARIES_DIR)/$(strip $(3)) || echo "Could not copy $(3)" ;  \
	fi ; \
	mkdir -p $(BUILDROOT_COPYTO) || echo "Could not create $(BUILDROOT_COPYTO)" ; \
	if [ -d $(BUILDROOT_COPYTO) -o  -w $(BUILDROOT_COPYTO) ] ; then \
		cp $(1) $(BUILDROOT_COPYTO)/$(strip $(3)) || echo "Could not copy $(3)" ;  \
	fi
endef
COPYTO=$(call qstrip,$(BUILDROOT_COPYTO))
else
ifneq ($(call qstrip,$(BR2_COPYTO)),)	# Global override
define COPY_FILE
	@echo "BR2_COPYTO: Copy to $(BR2_COPYTO)/$(strip $(3))" ; \
	mkdir -p $(BINARIES_DIR) || echo "Could not create $(BINARIES_DIR)" ; \
	if [ -w $(BINARIES_DIR) -o -w $(BINARIES_DIR)  ] ; then \
		cp $(1) $(BINARIES_DIR)/$(strip $(3)) || echo "Could not copy $(3)" ;  \
	fi ; \
	if [ "$(call qstrip,$(BR2_COPYTO))X" != "X" ] ; then \
		mkdir -p $(BR2_COPYTO)  || echo "Could not create $(BR2_COPYTO)" ; \
		if [ -d $(BR2_COPYTO) -o -w $(BR2_COPYTO) ] ; then \
			cp $(1) $(BR2_COPYTO)/$(strip $(3)) || echo "Could not copy $(3)" ;  \
		fi ; \
	fi
endef
COPYTO=$(call qstrip,$(BR2_COPYTO))
else	# Package specific copyto, or empty
define COPY_FILE
	@echo "Copy to $(2)/$(strip $(3))" ; \
	mkdir -p $(BINARIES_DIR) || echo "Could not create $(BINARIES_DIR)" ; \
	if [ -w $(BINARIES_DIR) -o -w $(BINARIES_DIR)  ] ; then \
		cp $(1) $(BINARIES_DIR)/$(strip $(3)) || echo "Could not copy $(3)" ;  \
	fi ; \
	if [ "$(call qstrip,$(2))X" != "X" ] ; then \
		mkdir -p $(2) || echo "Could not create $(2)" ; \
		if [ -d $(2) -o  -w $(2) ] ; then \
			cp $(1) $(2)/$(strip $(3)) || echo "Could not copy $(3)" ;  \
		fi ; \
	fi
endef
endif
endif
>>>>>>> 7b7b4260

# make sure to put everything that is board-specific before the tarroot targets
include target/generic/Makefile.in

# this eventually adds the kernel target to TARGETS:
include target/device/Makefile.in
include target/xtensa/Makefile.in

include target/device/Makefile.in.linux<|MERGE_RESOLUTION|>--- conflicted
+++ resolved
@@ -1,55 +1,3 @@
-<<<<<<< HEAD
-BR2_PACKAGE_LINUX_FORMAT:=$(call qstrip,$(BR2_PACKAGE_LINUX_FORMAT))
-BR2_PACKAGE_LINUX_KCONFIG:=$(call qstrip,$(BR2_PACKAGE_LINUX_KCONFIG))
-=======
-# COPY_FILE absolute_path_to_file, target_directory, filename
-ifneq ($(call qstrip,$(BUILDROOT_COPYTO)),)	# Use shell definition
-define COPY_FILE
-	@echo "BUILDROOT_COPYTO: Copy to $(BUILDROOT_COPYTO)/$(strip $(3))" ; \
-	mkdir -p $(BINARIES_DIR) || echo "Could not create $(BINARIES_DIR)" ; \
-	if [ -w $(BINARIES_DIR) -o -w $(BINARIES_DIR)  ] ; then \
-		cp $(1) $(BINARIES_DIR)/$(strip $(3)) || echo "Could not copy $(3)" ;  \
-	fi ; \
-	mkdir -p $(BUILDROOT_COPYTO) || echo "Could not create $(BUILDROOT_COPYTO)" ; \
-	if [ -d $(BUILDROOT_COPYTO) -o  -w $(BUILDROOT_COPYTO) ] ; then \
-		cp $(1) $(BUILDROOT_COPYTO)/$(strip $(3)) || echo "Could not copy $(3)" ;  \
-	fi
-endef
-COPYTO=$(call qstrip,$(BUILDROOT_COPYTO))
-else
-ifneq ($(call qstrip,$(BR2_COPYTO)),)	# Global override
-define COPY_FILE
-	@echo "BR2_COPYTO: Copy to $(BR2_COPYTO)/$(strip $(3))" ; \
-	mkdir -p $(BINARIES_DIR) || echo "Could not create $(BINARIES_DIR)" ; \
-	if [ -w $(BINARIES_DIR) -o -w $(BINARIES_DIR)  ] ; then \
-		cp $(1) $(BINARIES_DIR)/$(strip $(3)) || echo "Could not copy $(3)" ;  \
-	fi ; \
-	if [ "$(call qstrip,$(BR2_COPYTO))X" != "X" ] ; then \
-		mkdir -p $(BR2_COPYTO)  || echo "Could not create $(BR2_COPYTO)" ; \
-		if [ -d $(BR2_COPYTO) -o -w $(BR2_COPYTO) ] ; then \
-			cp $(1) $(BR2_COPYTO)/$(strip $(3)) || echo "Could not copy $(3)" ;  \
-		fi ; \
-	fi
-endef
-COPYTO=$(call qstrip,$(BR2_COPYTO))
-else	# Package specific copyto, or empty
-define COPY_FILE
-	@echo "Copy to $(2)/$(strip $(3))" ; \
-	mkdir -p $(BINARIES_DIR) || echo "Could not create $(BINARIES_DIR)" ; \
-	if [ -w $(BINARIES_DIR) -o -w $(BINARIES_DIR)  ] ; then \
-		cp $(1) $(BINARIES_DIR)/$(strip $(3)) || echo "Could not copy $(3)" ;  \
-	fi ; \
-	if [ "$(call qstrip,$(2))X" != "X" ] ; then \
-		mkdir -p $(2) || echo "Could not create $(2)" ; \
-		if [ -d $(2) -o  -w $(2) ] ; then \
-			cp $(1) $(2)/$(strip $(3)) || echo "Could not copy $(3)" ;  \
-		fi ; \
-	fi
-endef
-endif
-endif
->>>>>>> 7b7b4260
-
 # make sure to put everything that is board-specific before the tarroot targets
 include target/generic/Makefile.in
 
