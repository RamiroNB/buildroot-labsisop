# Makefile for buildroot
#
# Copyright (C) 1999-2005 by Erik Andersen <andersen@codepoet.org>
# Copyright (C) 2006-2014 by the Buildroot developers <buildroot@uclibc.org>
# Copyright (C) 2014 by the Buildroot developers <buildroot@buildroot.org>
#
# This program is free software; you can redistribute it and/or modify
# it under the terms of the GNU General Public License as published by
# the Free Software Foundation; either version 2 of the License, or
# (at your option) any later version.
#
# This program is distributed in the hope that it will be useful,
# but WITHOUT ANY WARRANTY; without even the implied warranty of
# MERCHANTABILITY or FITNESS FOR A PARTICULAR PURPOSE. See the GNU
# General Public License for more details.
#
# You should have received a copy of the GNU General Public License
# along with this program; if not, write to the Free Software
# Foundation, Inc., 59 Temple Place, Suite 330, Boston, MA 02111-1307 USA
#

#--------------------------------------------------------------
# Just run 'make menuconfig', configure stuff, then run 'make'.
# You shouldn't need to mess with anything beyond this point...
#--------------------------------------------------------------

# Set and export the version string
<<<<<<< HEAD
export BR2_VERSION:=2014.02
=======
export BR2_VERSION:=2014.05-git
>>>>>>> 9e40a100

# Check for minimal make version (note: this check will break at make 10.x)
MIN_MAKE_VERSION=3.81
ifneq ($(firstword $(sort $(MAKE_VERSION) $(MIN_MAKE_VERSION))),$(MIN_MAKE_VERSION))
$(error You have make '$(MAKE_VERSION)' installed. GNU make >= $(MIN_MAKE_VERSION) is required)
endif

export HOSTARCH := $(shell uname -m | \
	sed -e s/i.86/x86/ \
	    -e s/sun4u/sparc64/ \
	    -e s/arm.*/arm/ \
	    -e s/sa110/arm/ \
	    -e s/ppc64/powerpc/ \
	    -e s/ppc/powerpc/ \
	    -e s/macppc/powerpc/\
	    -e s/sh.*/sh/)

# Parallel execution of this Makefile is disabled because it changes
# the packages building order, that can be a problem for two reasons:
# - If a package has an unspecified optional dependency and that
#   dependency is present when the package is built, it is used,
#   otherwise it isn't (but compilation happily proceeds) so the end
#   result will differ if the order is swapped due to parallel
#   building.
# - Also changing the building order can be a problem if two packages
#   manipulate the same file in the target directory.
#
# Taking into account the above considerations, if you still want to execute
# this top-level Makefile in parallel comment the ".NOTPARALLEL" line and
# build using the following command:
#	make BR2_JLEVEL= -j$((`getconf _NPROCESSORS_ONLN`+1))
.NOTPARALLEL:

# absolute path
TOPDIR:=$(shell pwd)
CONFIG_CONFIG_IN=Config.in
CONFIG=support/kconfig
DATE:=$(shell date +%Y%m%d)

# Compute the full local version string so packages can use it as-is
# Need to export it, so it can be got from environment in children (eg. mconf)
export BR2_VERSION_FULL:=$(BR2_VERSION)$(shell $(TOPDIR)/support/scripts/setlocalversion)

noconfig_targets:=menuconfig nconfig gconfig xconfig config oldconfig randconfig \
	defconfig %_defconfig allyesconfig allnoconfig silentoldconfig release \
	randpackageconfig allyespackageconfig allnopackageconfig \
	source-check print-version olddefconfig

# Strip quotes and then whitespaces
qstrip=$(strip $(subst ",,$(1)))
#"))

# Variables for use in Make constructs
comma:=,
empty:=
space:=$(empty) $(empty)

ifneq ("$(origin O)", "command line")
O:=output
CONFIG_DIR:=$(TOPDIR)
NEED_WRAPPER=
else
# other packages might also support Linux-style out of tree builds
# with the O=<dir> syntax (E.G. Busybox does). As make automatically
# forwards command line variable definitions those packages get very
# confused. Fix this by telling make to not do so
MAKEOVERRIDES =
# strangely enough O is still passed to submakes with MAKEOVERRIDES
# (with make 3.81 atleast), the only thing that changes is the output
# of the origin function (command line -> environment).
# Unfortunately some packages don't look at origin (E.G. uClibc 0.9.31+)
# To really make O go away, we have to override it.
override O:=$(O)
CONFIG_DIR:=$(O)
# we need to pass O= everywhere we call back into the toplevel makefile
EXTRAMAKEARGS = O=$(O)
NEED_WRAPPER=y
endif

# bash prints the name of the directory on 'cd <dir>' if CDPATH is
# set, so unset it here to not cause problems. Notice that the export
# line doesn't affect the environment of $(shell ..) calls, so
# explictly throw away any output from 'cd' here.
export CDPATH:=
BASE_DIR := $(shell mkdir -p $(O) && cd $(O) >/dev/null && pwd)
$(if $(BASE_DIR),, $(error output directory "$(O)" does not exist))


# Handling of BR2_EXTERNAL.
#
# The value of BR2_EXTERNAL is stored in .br-external in the output directory.
# On subsequent invocations of make, it is read in. It can still be overridden
# on the command line, therefore the file is re-created every time make is run.
#
# When BR2_EXTERNAL is not set, the .br-external file is removed and we point
# to support/dummy-external. This makes sure we can unconditionally include the
# Config.in and external.mk from the BR2_EXTERNAL directory. In this case,
# override is necessary so the user can clear BR2_EXTERNAL from the command
# line, but the dummy path is still used internally.

BR2_EXTERNAL_FILE = $(BASE_DIR)/.br-external
-include $(BR2_EXTERNAL_FILE)
ifeq ($(BR2_EXTERNAL),)
  override BR2_EXTERNAL = support/dummy-external
  $(shell rm -f $(BR2_EXTERNAL_FILE))
else
  _BR2_EXTERNAL = $(shell cd $(BR2_EXTERNAL) >/dev/null 2>&1 && pwd)
  ifeq ($(_BR2_EXTERNAL),)
    $(error BR2_EXTERNAL='$(BR2_EXTERNAL)' does not exist, relative to $(TOPDIR))
  endif
  override BR2_EXTERNAL := $(_BR2_EXTERNAL)
  $(shell echo BR2_EXTERNAL ?= $(BR2_EXTERNAL) > $(BR2_EXTERNAL_FILE))
endif

# To make sure the the environment variable overrides the .config option,
# set this before including .config.
ifneq ($(BR2_DL_DIR),)
DL_DIR := $(BR2_DL_DIR)
endif


# Need that early, before we scan packages
# Avoids doing the $(or...) everytime
_BR2_GRAPH_OUT := $(or $(BR2_GRAPH_OUT),pdf)

BUILD_DIR:=$(BASE_DIR)/build
STAMP_DIR:=$(BASE_DIR)/stamps
BINARIES_DIR:=$(BASE_DIR)/images
TARGET_DIR:=$(BASE_DIR)/target
# initial definition so that 'make clean' works for most users, even without
# .config. HOST_DIR will be overwritten later when .config is included.
HOST_DIR:=$(BASE_DIR)/host

LEGAL_INFO_DIR=$(BASE_DIR)/legal-info
REDIST_SOURCES_DIR_TARGET=$(LEGAL_INFO_DIR)/sources
REDIST_SOURCES_DIR_HOST=$(LEGAL_INFO_DIR)/host-sources
LICENSE_FILES_DIR_TARGET=$(LEGAL_INFO_DIR)/licenses
LICENSE_FILES_DIR_HOST=$(LEGAL_INFO_DIR)/host-licenses
LEGAL_MANIFEST_CSV_TARGET=$(LEGAL_INFO_DIR)/manifest.csv
LEGAL_MANIFEST_CSV_HOST=$(LEGAL_INFO_DIR)/host-manifest.csv
LEGAL_LICENSES_TXT_TARGET=$(LEGAL_INFO_DIR)/licenses.txt
LEGAL_LICENSES_TXT_HOST=$(LEGAL_INFO_DIR)/host-licenses.txt
LEGAL_WARNINGS=$(LEGAL_INFO_DIR)/.warnings
LEGAL_REPORT=$(LEGAL_INFO_DIR)/README

BR2_CONFIG=$(CONFIG_DIR)/.config

# Pull in the user's configuration file
ifeq ($(filter $(noconfig_targets),$(MAKECMDGOALS)),)
-include $(BR2_CONFIG)
endif

# To put more focus on warnings, be less verbose as default
# Use 'make V=1' to see the full commands
ifdef V
  ifeq ("$(origin V)", "command line")
    KBUILD_VERBOSE=$(V)
  endif
endif
ifndef KBUILD_VERBOSE
  KBUILD_VERBOSE=0
endif

ifeq ($(KBUILD_VERBOSE),1)
  quiet=
  Q=
ifndef VERBOSE
  VERBOSE=1
endif
else
  quiet=quiet_
  Q=@
endif

# we want bash as shell
SHELL:=$(shell if [ -x "$$BASH" ]; then echo $$BASH; \
	else if [ -x /bin/bash ]; then echo /bin/bash; \
	else echo sh; fi; fi)

# kconfig uses CONFIG_SHELL
CONFIG_SHELL:=$(SHELL)

export SHELL CONFIG_SHELL quiet Q KBUILD_VERBOSE VERBOSE

ifndef HOSTAR
HOSTAR:=ar
endif
ifndef HOSTAS
HOSTAS:=as
endif
ifndef HOSTCC
HOSTCC:=gcc
HOSTCC:=$(shell which $(HOSTCC) || type -p $(HOSTCC) || echo gcc)
endif
HOSTCC_NOCCACHE:=$(HOSTCC)
ifndef HOSTCXX
HOSTCXX:=g++
HOSTCXX:=$(shell which $(HOSTCXX) || type -p $(HOSTCXX) || echo g++)
endif
HOSTCXX_NOCCACHE:=$(HOSTCXX)
ifndef HOSTFC
HOSTFC:=gfortran
endif
ifndef HOSTCPP
HOSTCPP:=cpp
endif
ifndef HOSTLD
HOSTLD:=ld
endif
ifndef HOSTLN
HOSTLN:=ln
endif
ifndef HOSTNM
HOSTNM:=nm
endif
ifndef HOSTOBJCOPY
HOSTOBJCOPY:=objcopy
endif
ifndef HOSTRANLIB
HOSTRANLIB:=ranlib
endif
HOSTAR:=$(shell which $(HOSTAR) || type -p $(HOSTAR) || echo ar)
HOSTAS:=$(shell which $(HOSTAS) || type -p $(HOSTAS) || echo as)
HOSTFC:=$(shell which $(HOSTLD) || type -p $(HOSTLD) || echo || which g77 || type -p g77 || echo gfortran)
HOSTCPP:=$(shell which $(HOSTCPP) || type -p $(HOSTCPP) || echo cpp)
HOSTLD:=$(shell which $(HOSTLD) || type -p $(HOSTLD) || echo ld)
HOSTLN:=$(shell which $(HOSTLN) || type -p $(HOSTLN) || echo ln)
HOSTNM:=$(shell which $(HOSTNM) || type -p $(HOSTNM) || echo nm)
HOSTOBJCOPY:=$(shell which $(HOSTOBJCOPY) || type -p $(HOSTOBJCOPY) || echo objcopy)
HOSTRANLIB:=$(shell which $(HOSTRANLIB) || type -p $(HOSTRANLIB) || echo ranlib)

export HOSTAR HOSTAS HOSTCC HOSTCXX HOSTFC HOSTLD
export HOSTCC_NOCCACHE HOSTCXX_NOCCACHE

# Make sure pkg-config doesn't look outside the buildroot tree
unexport PKG_CONFIG_PATH
unexport PKG_CONFIG_SYSROOT_DIR
unexport PKG_CONFIG_LIBDIR

# Having DESTDIR set in the environment confuses the installation
# steps of some packages.
unexport DESTDIR

# Causes breakage with packages that needs host-ruby
unexport RUBYOPT

ifeq ($(BR2_HAVE_DOT_CONFIG),y)

################################################################################
#
# Hide troublesome environment variables from sub processes
#
################################################################################
unexport CROSS_COMPILE
unexport ARCH
unexport CC
unexport CXX
unexport CPP
unexport CFLAGS
unexport CXXFLAGS
unexport GREP_OPTIONS
unexport TAR_OPTIONS
unexport CONFIG_SITE
unexport QMAKESPEC
unexport TERMINFO

GNU_HOST_NAME:=$(shell support/gnuconfig/config.guess)

################################################################################
#
# The list of stuff to build for the target toolchain
# along with the packages to build for the target.
#
################################################################################

BASE_TARGETS = toolchain

TARGETS:=

# silent mode requested?
QUIET:=$(if $(findstring s,$(MAKEFLAGS)),-q)

# Strip off the annoying quoting
ARCH:=$(call qstrip,$(BR2_ARCH))

KERNEL_ARCH:=$(shell echo "$(ARCH)" | sed -e "s/-.*//" \
	-e s/i.86/i386/ -e s/sun4u/sparc64/ \
	-e s/arcle/arc/ \
	-e s/arceb/arc/ \
	-e s/arm.*/arm/ -e s/sa110/arm/ \
	-e s/aarch64/arm64/ \
	-e s/bfin/blackfin/ \
	-e s/parisc64/parisc/ \
	-e s/powerpc64/powerpc/ \
	-e s/ppc.*/powerpc/ -e s/mips.*/mips/ \
	-e s/sh.*/sh/)

ZCAT:=$(call qstrip,$(BR2_ZCAT))
BZCAT:=$(call qstrip,$(BR2_BZCAT))
XZCAT:=$(call qstrip,$(BR2_XZCAT))
TAR_OPTIONS=$(call qstrip,$(BR2_TAR_OPTIONS)) -xf

# packages compiled for the host go here
HOST_DIR:=$(call qstrip,$(BR2_HOST_DIR))

# locales to generate
GENERATE_LOCALE=$(call qstrip,$(BR2_GENERATE_LOCALE))

TARGET_SKELETON=$(TOPDIR)/system/skeleton

# Location of a file giving a big fat warning that output/target
# should not be used as the root filesystem.
TARGET_DIR_WARNING_FILE=$(TARGET_DIR)/THIS_IS_NOT_YOUR_ROOT_FILESYSTEM

ifeq ($(BR2_CCACHE),y)
CCACHE:=$(HOST_DIR)/usr/bin/ccache
BR_CACHE_DIR = $(call qstrip,$(BR2_CCACHE_DIR))
export BR_CACHE_DIR
HOSTCC  := $(CCACHE) $(HOSTCC)
HOSTCXX := $(CCACHE) $(HOSTCXX)
endif

# Scripts in support/ or post-build scripts may need to reference
# these locations, so export them so it is easier to use
export BR2_CONFIG
export TARGET_DIR
export STAGING_DIR
export HOST_DIR
export BINARIES_DIR
export BASE_DIR

################################################################################
#
# You should probably leave this stuff alone unless you know
# what you are doing.
#
################################################################################

all: world

# Include legacy before the other things, because package .mk files
# may rely on it.
ifneq ($(BR2_DEPRECATED),y)
include Makefile.legacy
endif

include package/Makefile.in
include support/dependencies/dependencies.mk

# We also need the various per-package makefiles, which also add
# each selected package to TARGETS if that package was selected
# in the .config file.
include toolchain/helpers.mk
include toolchain/*/*.mk

# Include the package override file if one has been provided in the
# configuration.
PACKAGE_OVERRIDE_FILE=$(call qstrip,$(BR2_PACKAGE_OVERRIDE_FILE))
ifneq ($(PACKAGE_OVERRIDE_FILE),)
-include $(PACKAGE_OVERRIDE_FILE)
endif

include $(sort $(wildcard package/*/*.mk))

include boot/common.mk
include linux/linux.mk
include system/system.mk

include $(BR2_EXTERNAL)/external.mk

ifeq ($(BR2_ENABLE_LOCALE_PURGE),y)
TARGETS+=target-purgelocales
endif

ifeq ($(BR2_TOOLCHAIN_USES_GLIBC),y)
ifneq ($(GENERATE_LOCALE),)
TARGETS+=target-generatelocales
endif
endif

ifeq ($(BR2_ECLIPSE_REGISTER),y)
TARGETS+=toolchain-eclipse-register
endif

include fs/common.mk

TARGETS_SOURCE:=$(patsubst %,%-source,$(TARGETS) $(BASE_TARGETS))
TARGETS_DIRCLEAN:=$(patsubst %,%-dirclean,$(TARGETS))

# host-* dependencies have to be handled specially, as those aren't
# visible in Kconfig and hence not added to a variable like TARGETS.
# instead, find all the host-* targets listed in each <PKG>_DEPENDENCIES
# variable for each enabled target.
# Notice: this only works for newstyle gentargets/autotargets packages
TARGETS_HOST_DEPS = $(sort $(filter host-%,$(foreach dep,\
		$(addsuffix _DEPENDENCIES,$(call UPPERCASE,$(TARGETS))),\
		$($(dep)))))
# Host packages can in turn have their own dependencies. Likewise find
# all the package names listed in the HOST_<PKG>_DEPENDENCIES for each
# host package found above. Ideally this should be done recursively until
# no more packages are found, but that's hard to do in make, so limit to
# 1 level for now.
HOST_DEPS = $(sort $(foreach dep,\
		$(addsuffix _DEPENDENCIES,$(call UPPERCASE,$(TARGETS_HOST_DEPS))),\
		$($(dep))))
HOST_SOURCE += $(addsuffix -source,$(sort $(TARGETS_HOST_DEPS) $(HOST_DEPS)))

TARGETS_LEGAL_INFO:=$(patsubst %,%-legal-info,\
		$(TARGETS) $(BASE_TARGETS) $(TARGETS_HOST_DEPS) $(HOST_DEPS))))

dirs: $(BUILD_DIR) $(STAGING_DIR) $(TARGET_DIR) \
	$(HOST_DIR) $(BINARIES_DIR) $(STAMP_DIR)

$(BUILD_DIR)/buildroot-config/auto.conf: $(BR2_CONFIG)
	$(MAKE1) $(EXTRAMAKEARGS) HOSTCC="$(HOSTCC_NOCCACHE)" HOSTCXX="$(HOSTCXX_NOCCACHE)" silentoldconfig

prepare: $(BUILD_DIR)/buildroot-config/auto.conf

# Add base dependencies to all targets even on those not based on the
# package framework.
$(TARGETS): dirs prepare dependencies

world: target-post-image

.PHONY: all world toolchain dirs clean distclean source outputmakefile \
	legal-info legal-info-prepare legal-info-clean printvars \
	target-finalize target-post-image \
	$(BASE_TARGETS) $(TARGETS) $(TARGETS_ROOTFS) \
	$(TARGETS_DIRCLEAN) $(TARGETS_SOURCE) $(TARGETS_LEGAL_INFO) \
	$(BUILD_DIR) $(STAGING_DIR) $(TARGET_DIR) \
	$(HOST_DIR) $(BINARIES_DIR) $(STAMP_DIR)

################################################################################
#
# staging and target directories do NOT list these as
# dependencies anywhere else
#
################################################################################
$(BUILD_DIR) $(HOST_DIR) $(BINARIES_DIR) $(STAMP_DIR) $(LEGAL_INFO_DIR) $(REDIST_SOURCES_DIR_TARGET) $(REDIST_SOURCES_DIR_HOST):
	@mkdir -p $@

# We make a symlink lib32->lib or lib64->lib as appropriate
# MIPS64/n32 requires lib32 even though it's a 64-bit arch.
ifeq ($(BR2_ARCH_IS_64)$(BR2_MIPS_NABI32),y)
LIB_SYMLINK = lib64
else
LIB_SYMLINK = lib32
endif

$(STAGING_DIR):
	@mkdir -p $(STAGING_DIR)/bin
	@mkdir -p $(STAGING_DIR)/lib
	@ln -snf lib $(STAGING_DIR)/$(LIB_SYMLINK)
	@mkdir -p $(STAGING_DIR)/usr/lib
	@ln -snf lib $(STAGING_DIR)/usr/$(LIB_SYMLINK)
	@mkdir -p $(STAGING_DIR)/usr/include
	@mkdir -p $(STAGING_DIR)/usr/bin
	@ln -snf $(STAGING_DIR) $(BASE_DIR)/staging

ifeq ($(BR2_ROOTFS_SKELETON_CUSTOM),y)
TARGET_SKELETON=$(BR2_ROOTFS_SKELETON_CUSTOM_PATH)
endif

RSYNC_VCS_EXCLUSIONS = \
	--exclude .svn --exclude .git --exclude .hg --exclude .bzr \
	--exclude CVS

$(BUILD_DIR)/.root:
	mkdir -p $(TARGET_DIR)
	rsync -a --ignore-times $(RSYNC_VCS_EXCLUSIONS) \
		--chmod=Du+w --exclude .empty --exclude '*~' \
		$(TARGET_SKELETON)/ $(TARGET_DIR)/
	$(INSTALL) -m 0644 support/misc/target-dir-warning.txt $(TARGET_DIR_WARNING_FILE)
	@ln -snf lib $(TARGET_DIR)/$(LIB_SYMLINK)
	@mkdir -p $(TARGET_DIR)/usr
	@ln -snf lib $(TARGET_DIR)/usr/$(LIB_SYMLINK)
	touch $@

$(TARGET_DIR): $(BUILD_DIR)/.root

STRIP_FIND_CMD = find $(TARGET_DIR)
ifneq (,$(call qstrip,$(BR2_STRIP_EXCLUDE_DIRS)))
STRIP_FIND_CMD += \( $(call finddirclauses,$(TARGET_DIR),$(call qstrip,$(BR2_STRIP_EXCLUDE_DIRS))) \) -prune -o
endif
STRIP_FIND_CMD += -type f \( -perm /111 -o -name '*.so*' \)
STRIP_FIND_CMD += -not \( $(call findfileclauses,libpthread*.so* $(call qstrip,$(BR2_STRIP_EXCLUDE_FILES))) \) -print

$(TARGETS_ROOTFS): target-finalize

target-finalize: $(TARGETS)
	rm -rf $(TARGET_DIR)/usr/include $(TARGET_DIR)/usr/share/aclocal \
		$(TARGET_DIR)/usr/lib/pkgconfig $(TARGET_DIR)/usr/share/pkgconfig \
		$(TARGET_DIR)/usr/lib/cmake $(TARGET_DIR)/usr/share/cmake
	find $(TARGET_DIR)/usr/{lib,share}/ -name '*.cmake' -print0 | xargs -0 rm -f
	find $(TARGET_DIR)/lib \( -name '*.a' -o -name '*.la' \) -print0 | xargs -0 rm -f
	find $(TARGET_DIR)/usr/lib \( -name '*.a' -o -name '*.la' \) -print0 | xargs -0 rm -f
ifneq ($(BR2_PACKAGE_GDB),y)
	rm -rf $(TARGET_DIR)/usr/share/gdb
endif
	rm -rf $(TARGET_DIR)/usr/man $(TARGET_DIR)/usr/share/man
	rm -rf $(TARGET_DIR)/usr/info $(TARGET_DIR)/usr/share/info
	rm -rf $(TARGET_DIR)/usr/doc $(TARGET_DIR)/usr/share/doc
	rm -rf $(TARGET_DIR)/usr/share/gtk-doc
	-rmdir $(TARGET_DIR)/usr/share 2>/dev/null
ifeq ($(BR2_PACKAGE_PYTHON_PY_ONLY)$(BR2_PACKAGE_PYTHON3_PY_ONLY),y)
	find $(TARGET_DIR)/usr/lib/ -name '*.pyc' -print0 | xargs -0 rm -f
endif
ifeq ($(BR2_PACKAGE_PYTHON_PYC_ONLY)$(BR2_PACKAGE_PYTHON3_PYC_ONLY),y)
	find $(TARGET_DIR)/usr/lib/ -name '*.py' -print0 | xargs -0 rm -f
endif
	rm -rf $(TARGET_DIR)/usr/lib/luarocks
	$(STRIP_FIND_CMD) | xargs $(STRIPCMD) 2>/dev/null || true
	if test -d $(TARGET_DIR)/lib/modules; then \
		find $(TARGET_DIR)/lib/modules -type f -name '*.ko' | \
		xargs -r $(KSTRIPCMD); fi

# See http://sourceware.org/gdb/wiki/FAQ, "GDB does not see any threads
# besides the one in which crash occurred; or SIGTRAP kills my program when
# I set a breakpoint"
ifeq ($(BR2_TOOLCHAIN_HAS_THREADS),y)
	find $(TARGET_DIR)/lib -type f -name 'libpthread*.so*' | \
		xargs -r $(STRIPCMD) $(STRIP_STRIP_DEBUG)
endif

	mkdir -p $(TARGET_DIR)/etc
	# Mandatory configuration file and auxilliary cache directory
	# for recent versions of ldconfig
	touch $(TARGET_DIR)/etc/ld.so.conf
	mkdir -p $(TARGET_DIR)/var/cache/ldconfig
	if [ -x "$(TARGET_CROSS)ldconfig" ]; \
	then \
		$(TARGET_CROSS)ldconfig -r $(TARGET_DIR); \
	else \
		/sbin/ldconfig -r $(TARGET_DIR); \
	fi
	( \
		echo "NAME=Buildroot"; \
		echo "VERSION=$(BR2_VERSION_FULL)"; \
		echo "ID=buildroot"; \
		echo "VERSION_ID=$(BR2_VERSION)"; \
		echo "PRETTY_NAME=\"Buildroot $(BR2_VERSION)\"" \
	) >  $(TARGET_DIR)/etc/os-release

	@$(foreach d, $(call qstrip,$(BR2_ROOTFS_OVERLAY)), \
		$(call MESSAGE,"Copying overlay $(d)"); \
		rsync -a --ignore-times $(RSYNC_VCS_EXCLUSIONS) \
			--chmod=Du+w --exclude .empty --exclude '*~' \
			$(d)/ $(TARGET_DIR)$(sep))

	@$(foreach s, $(call qstrip,$(BR2_ROOTFS_POST_BUILD_SCRIPT)), \
		$(call MESSAGE,"Executing post-build script $(s)"); \
		$(USER_HOOKS_EXTRA_ENV) $(s) $(TARGET_DIR) $(call qstrip,$(BR2_ROOTFS_POST_SCRIPT_ARGS))$(sep))

ifeq ($(BR2_ENABLE_LOCALE_PURGE),y)
LOCALE_WHITELIST=$(BUILD_DIR)/locales.nopurge
LOCALE_NOPURGE=$(call qstrip,$(BR2_ENABLE_LOCALE_WHITELIST))

target-purgelocales:
	rm -f $(LOCALE_WHITELIST)
	for i in $(LOCALE_NOPURGE); do echo $$i >> $(LOCALE_WHITELIST); done

	for dir in $(wildcard $(addprefix $(TARGET_DIR),/usr/share/locale /usr/share/X11/locale /usr/man /usr/share/man /usr/lib/locale)); \
	do \
		for lang in $$(cd $$dir; ls .|grep -v man); \
		do \
			grep -qx $$lang $(LOCALE_WHITELIST) || rm -rf $$dir/$$lang; \
		done; \
	done
endif

ifneq ($(GENERATE_LOCALE),)
# Generate locale data. Basically, we call the localedef program
# (built by the host-localedef package) for each locale. The input
# data comes preferably from the toolchain, or if the toolchain does
# not have them (Linaro toolchains), we use the ones available on the
# host machine.
target-generatelocales: host-localedef
	$(Q)mkdir -p $(TARGET_DIR)/usr/lib/locale/
	$(Q)for locale in $(GENERATE_LOCALE) ; do \
		inputfile=`echo $${locale} | cut -f1 -d'.'` ; \
		charmap=`echo $${locale} | cut -f2 -d'.' -s` ; \
		if test -z "$${charmap}" ; then \
			charmap="UTF-8" ; \
		fi ; \
		echo "Generating locale $${inputfile}.$${charmap}" ; \
		I18NPATH=$(STAGING_DIR)/usr/share/i18n:/usr/share/i18n \
		$(HOST_DIR)/usr/bin/localedef \
			--prefix=$(TARGET_DIR) \
			--$(call LOWERCASE,$(BR2_ENDIAN))-endian \
			-i $${inputfile} -f $${charmap} \
			$${locale} ; \
	done
endif

target-post-image: $(TARGETS_ROOTFS)
	@$(foreach s, $(call qstrip,$(BR2_ROOTFS_POST_IMAGE_SCRIPT)), \
		$(call MESSAGE,"Executing post-image script $(s)"); \
		$(USER_HOOKS_EXTRA_ENV) $(s) $(BINARIES_DIR) $(call qstrip,$(BR2_ROOTFS_POST_SCRIPT_ARGS))$(sep))

toolchain-eclipse-register:
	./support/scripts/eclipse-register-toolchain `readlink -f $(O)` $(notdir $(TARGET_CROSS)) $(BR2_ARCH)

source: dirs $(TARGETS_SOURCE) $(HOST_SOURCE)

external-deps:
	@$(MAKE1) -Bs DL_MODE=SHOW_EXTERNAL_DEPS $(EXTRAMAKEARGS) source | sort -u

legal-info-clean:
	@rm -fr $(LEGAL_INFO_DIR)

legal-info-prepare: $(LEGAL_INFO_DIR)
	@$(call MESSAGE,"Collecting legal info")
	@$(call legal-license-file,buildroot,COPYING,COPYING,HOST)
	@$(call legal-manifest,PACKAGE,VERSION,LICENSE,LICENSE FILES,SOURCE ARCHIVE,TARGET)
	@$(call legal-manifest,PACKAGE,VERSION,LICENSE,LICENSE FILES,SOURCE ARCHIVE,HOST)
	@$(call legal-manifest,buildroot,$(BR2_VERSION_FULL),GPLv2+,COPYING,not saved,HOST)
	@$(call legal-warning,the Buildroot source code has not been saved)
	@$(call legal-warning,the toolchain has not been saved)
	@cp $(BR2_CONFIG) $(LEGAL_INFO_DIR)/buildroot.config

legal-info: dirs legal-info-clean legal-info-prepare $(TARGETS_LEGAL_INFO) \
		$(REDIST_SOURCES_DIR_TARGET) $(REDIST_SOURCES_DIR_HOST)
	@cat support/legal-info/README.header >>$(LEGAL_REPORT)
	@if [ -r $(LEGAL_WARNINGS) ]; then \
		cat support/legal-info/README.warnings-header \
			$(LEGAL_WARNINGS) >>$(LEGAL_REPORT); \
		cat $(LEGAL_WARNINGS); fi
	@echo "Legal info produced in $(LEGAL_INFO_DIR)"
	@rm -f $(LEGAL_WARNINGS)

show-targets:
	@echo $(TARGETS) $(TARGETS_ROOTFS)

graph-build: $(O)/build/build-time.log
	@install -d $(O)/graphs
	$(foreach o,name build duration,./support/scripts/graph-build-time \
					--type=histogram --order=$(o) --input=$(<) \
					--output=$(O)/graphs/build.hist-$(o).$(_BR2_GRAPH_OUT) \
					$(if $(BR2_GRAPH_ALT),--alternate-colors)$(sep))
	$(foreach t,packages steps,./support/scripts/graph-build-time \
				   --type=pie-$(t) --input=$(<) \
				   --output=$(O)/graphs/build.pie-$(t).$(_BR2_GRAPH_OUT) \
				   $(if $(BR2_GRAPH_ALT),--alternate-colors)$(sep))

graph-depends:
	@$(INSTALL) -d $(O)/graphs
	@cd "$(CONFIG_DIR)"; \
	$(TOPDIR)/support/scripts/graph-depends \
	|dot -T$(_BR2_GRAPH_OUT) -o $(O)/graphs/$(@).$(_BR2_GRAPH_OUT)

else # ifeq ($(BR2_HAVE_DOT_CONFIG),y)

all: menuconfig

endif # ifeq ($(BR2_HAVE_DOT_CONFIG),y)

# configuration
# ---------------------------------------------------------------------------

HOSTCFLAGS=$(CFLAGS_FOR_BUILD)
export HOSTCFLAGS

$(BUILD_DIR)/buildroot-config/%onf:
	mkdir -p $(@D)/lxdialog
	$(MAKE) CC="$(HOSTCC_NOCCACHE)" HOSTCC="$(HOSTCC_NOCCACHE)" obj=$(@D) -C $(CONFIG) -f Makefile.br $(@F)

DEFCONFIG = $(call qstrip,$(BR2_DEFCONFIG))

# We don't want to fully expand BR2_DEFCONFIG here, so Kconfig will
# recognize that if it's still at its default $(CONFIG_DIR)/defconfig
COMMON_CONFIG_ENV = \
	BR2_DEFCONFIG='$(call qstrip,$(value BR2_DEFCONFIG))' \
	KCONFIG_AUTOCONFIG=$(BUILD_DIR)/buildroot-config/auto.conf \
	KCONFIG_AUTOHEADER=$(BUILD_DIR)/buildroot-config/autoconf.h \
	KCONFIG_TRISTATE=$(BUILD_DIR)/buildroot-config/tristate.config \
	BR2_CONFIG=$(BR2_CONFIG) \
	BR2_EXTERNAL=$(BR2_EXTERNAL)

xconfig: $(BUILD_DIR)/buildroot-config/qconf outputmakefile
	@mkdir -p $(BUILD_DIR)/buildroot-config
	@$(COMMON_CONFIG_ENV) $< $(CONFIG_CONFIG_IN)

gconfig: $(BUILD_DIR)/buildroot-config/gconf outputmakefile
	@mkdir -p $(BUILD_DIR)/buildroot-config
	@$(COMMON_CONFIG_ENV) srctree=$(TOPDIR) $< $(CONFIG_CONFIG_IN)

menuconfig: $(BUILD_DIR)/buildroot-config/mconf outputmakefile
	@mkdir -p $(BUILD_DIR)/buildroot-config
	@$(COMMON_CONFIG_ENV) $< $(CONFIG_CONFIG_IN)

nconfig: $(BUILD_DIR)/buildroot-config/nconf outputmakefile
	@mkdir -p $(BUILD_DIR)/buildroot-config
	@$(COMMON_CONFIG_ENV) $< $(CONFIG_CONFIG_IN)

config: $(BUILD_DIR)/buildroot-config/conf outputmakefile
	@mkdir -p $(BUILD_DIR)/buildroot-config
	@$(COMMON_CONFIG_ENV) $< $(CONFIG_CONFIG_IN)

oldconfig: $(BUILD_DIR)/buildroot-config/conf outputmakefile
	mkdir -p $(BUILD_DIR)/buildroot-config
	@$(COMMON_CONFIG_ENV) $< --oldconfig $(CONFIG_CONFIG_IN)

randconfig: $(BUILD_DIR)/buildroot-config/conf outputmakefile
	@mkdir -p $(BUILD_DIR)/buildroot-config
	@$(COMMON_CONFIG_ENV) $< --randconfig $(CONFIG_CONFIG_IN)

allyesconfig: $(BUILD_DIR)/buildroot-config/conf outputmakefile
	@mkdir -p $(BUILD_DIR)/buildroot-config
	@$(COMMON_CONFIG_ENV) $< --allyesconfig $(CONFIG_CONFIG_IN)

allnoconfig: $(BUILD_DIR)/buildroot-config/conf outputmakefile
	@mkdir -p $(BUILD_DIR)/buildroot-config
	@$(COMMON_CONFIG_ENV) $< --allnoconfig $(CONFIG_CONFIG_IN)

randpackageconfig: $(BUILD_DIR)/buildroot-config/conf outputmakefile
	@mkdir -p $(BUILD_DIR)/buildroot-config
	@grep -v BR2_PACKAGE_ $(BR2_CONFIG) > $(CONFIG_DIR)/.config.nopkg
	@grep '^config BR2_PACKAGE_' Config.in.legacy | \
		while read config pkg; do \
		echo "# $$pkg is not set" >> $(CONFIG_DIR)/.config.nopkg; done
	@$(COMMON_CONFIG_ENV) \
		KCONFIG_ALLCONFIG=$(CONFIG_DIR)/.config.nopkg \
		$< --randconfig $(CONFIG_CONFIG_IN)
	@rm -f $(CONFIG_DIR)/.config.nopkg

allyespackageconfig: $(BUILD_DIR)/buildroot-config/conf outputmakefile
	@mkdir -p $(BUILD_DIR)/buildroot-config
	@grep -v BR2_PACKAGE_ $(BR2_CONFIG) > $(CONFIG_DIR)/.config.nopkg
	@grep '^config BR2_PACKAGE_' Config.in.legacy | \
		while read config pkg; do \
		echo "# $$pkg is not set" >> $(CONFIG_DIR)/.config.nopkg; done
	@$(COMMON_CONFIG_ENV) \
		KCONFIG_ALLCONFIG=$(CONFIG_DIR)/.config.nopkg \
		$< --allyesconfig $(CONFIG_CONFIG_IN)
	@rm -f $(CONFIG_DIR)/.config.nopkg

allnopackageconfig: $(BUILD_DIR)/buildroot-config/conf outputmakefile
	@mkdir -p $(BUILD_DIR)/buildroot-config
	@grep -v BR2_PACKAGE_ $(BR2_CONFIG) > $(CONFIG_DIR)/.config.nopkg
	@$(COMMON_CONFIG_ENV) \
		KCONFIG_ALLCONFIG=$(CONFIG_DIR)/.config.nopkg \
		$< --allnoconfig $(CONFIG_CONFIG_IN)
	@rm -f $(CONFIG_DIR)/.config.nopkg

silentoldconfig: $(BUILD_DIR)/buildroot-config/conf outputmakefile
	@mkdir -p $(BUILD_DIR)/buildroot-config
	$(COMMON_CONFIG_ENV) $< --silentoldconfig $(CONFIG_CONFIG_IN)

olddefconfig: $(BUILD_DIR)/buildroot-config/conf outputmakefile
	@mkdir -p $(BUILD_DIR)/buildroot-config
	$(COMMON_CONFIG_ENV) $< --olddefconfig $(CONFIG_CONFIG_IN)

defconfig: $(BUILD_DIR)/buildroot-config/conf outputmakefile
	@mkdir -p $(BUILD_DIR)/buildroot-config
	@$(COMMON_CONFIG_ENV) $< --defconfig$(if $(DEFCONFIG),=$(DEFCONFIG)) $(CONFIG_CONFIG_IN)

%_defconfig: $(BUILD_DIR)/buildroot-config/conf $(TOPDIR)/configs/%_defconfig outputmakefile
	@mkdir -p $(BUILD_DIR)/buildroot-config
	@$(COMMON_CONFIG_ENV) $< --defconfig=$(TOPDIR)/configs/$@ $(CONFIG_CONFIG_IN)

%_defconfig: $(BUILD_DIR)/buildroot-config/conf $(BR2_EXTERNAL)/configs/%_defconfig outputmakefile
	@mkdir -p $(BUILD_DIR)/buildroot-config
	@$(COMMON_CONFIG_ENV) $< --defconfig=$(BR2_EXTERNAL)/configs/$@ $(CONFIG_CONFIG_IN)

savedefconfig: $(BUILD_DIR)/buildroot-config/conf outputmakefile
	@mkdir -p $(BUILD_DIR)/buildroot-config
	@$(COMMON_CONFIG_ENV) $< \
		--savedefconfig=$(if $(DEFCONFIG),$(DEFCONFIG),$(CONFIG_DIR)/defconfig) \
		$(CONFIG_CONFIG_IN)

# check if download URLs are outdated
source-check:
	$(MAKE1) DL_MODE=SOURCE_CHECK $(EXTRAMAKEARGS) source

.PHONY: defconfig savedefconfig

################################################################################
#
# Cleanup and misc junk
#
################################################################################

# outputmakefile generates a Makefile in the output directory, if using a
# separate output directory. This allows convenient use of make in the
# output directory.
outputmakefile:
ifeq ($(NEED_WRAPPER),y)
	$(Q)$(TOPDIR)/support/scripts/mkmakefile $(TOPDIR) $(O)
endif

# printvars prints all the variables currently defined in our Makefiles
printvars:
	@$(foreach V, \
		$(sort $(.VARIABLES)), \
		$(if $(filter-out environment% default automatic, \
				$(origin $V)), \
		$(info $V=$($V) ($(value $V)))))

clean:
	rm -rf $(TARGET_DIR) $(BINARIES_DIR) $(HOST_DIR) \
		$(STAMP_DIR) $(BUILD_DIR) $(BASE_DIR)/staging \
		$(LEGAL_INFO_DIR)

distclean: clean
ifeq ($(DL_DIR),$(TOPDIR)/dl)
	rm -rf $(DL_DIR)
endif
ifeq ($(O),output)
	rm -rf $(O)
endif
	rm -rf $(BR2_CONFIG) $(CONFIG_DIR)/.config.old $(CONFIG_DIR)/.auto.deps

help:
	@echo 'Cleaning:'
	@echo '  clean                  - delete all files created by build'
	@echo '  distclean              - delete all non-source files (including .config)'
	@echo
	@echo 'Build:'
	@echo '  all                    - make world'
	@echo '  toolchain              - build toolchain'
	@echo '  <package>-rebuild      - force recompile <package>'
	@echo '  <package>-reconfigure  - force reconfigure <package>'
	@echo '  <package>-graph-depends    - generate graph of the dependency tree for package'
	@echo
	@echo 'Configuration:'
	@echo '  menuconfig             - interactive curses-based configurator'
	@echo '  nconfig                - interactive ncurses-based configurator'
	@echo '  xconfig                - interactive Qt-based configurator'
	@echo '  gconfig                - interactive GTK-based configurator'
	@echo '  oldconfig              - resolve any unresolved symbols in .config'
	@echo '  silentoldconfig        - Same as oldconfig, but quietly, additionally update deps'
	@echo '  olddefconfig           - Same as silentoldconfig but sets new symbols to their default value'
	@echo '  randconfig             - New config with random answer to all options'
	@echo '  defconfig              - New config with default answer to all options'
	@echo '                             BR2_DEFCONFIG, if set, is used as input'
	@echo '  savedefconfig          - Save current config as ./defconfig (minimal config)'
	@echo '  allyesconfig           - New config where all options are accepted with yes'
	@echo '  allnoconfig            - New config where all options are answered with no'
	@echo '  randpackageconfig      - New config with random answer to package options'
	@echo '  allyespackageconfig    - New config where pkg options are accepted with yes'
	@echo '  allnopackageconfig     - New config where package options are answered with no'
ifeq ($(BR2_PACKAGE_BUSYBOX),y)
	@echo '  busybox-menuconfig     - Run BusyBox menuconfig'
endif
ifeq ($(BR2_LINUX_KERNEL),y)
	@echo '  linux-menuconfig       - Run Linux kernel menuconfig'
	@echo '  linux-savedefconfig    - Run Linux kernel savedefconfig'
endif
ifeq ($(BR2_TOOLCHAIN_BUILDROOT),y)
	@echo '  uclibc-menuconfig      - Run uClibc menuconfig'
endif
ifeq ($(BR2_TARGET_BAREBOX),y)
	@echo '  barebox-menuconfig     - Run barebox menuconfig'
	@echo '  barebox-savedefconfig  - Run barebox savedefconfig'
endif
	@echo
	@echo 'Documentation:'
	@echo '  manual                 - build manual in all formats'
	@echo '  manual-html            - build manual in HTML'
	@echo '  manual-split-html      - build manual in split HTML'
	@echo '  manual-pdf             - build manual in PDF'
	@echo '  manual-text            - build manual in text'
	@echo '  manual-epub            - build manual in ePub'
	@echo '  graph-build            - generate graphs of the build times'
	@echo '  graph-depends          - generate graph of the dependency tree'
	@echo
	@echo 'Miscellaneous:'
	@echo '  source                 - download all sources needed for offline-build'
	@echo '  source-check           - check selected packages for valid download URLs'
	@echo '  external-deps          - list external packages used'
	@echo '  legal-info             - generate info about license compliance'
	@echo
	@echo '  make V=0|1             - 0 => quiet build (default), 1 => verbose build'
	@echo '  make O=dir             - Locate all output files in "dir", including .config'
	@echo
	@echo 'Built-in configs:'
	@$(foreach b, $(sort $(notdir $(wildcard $(TOPDIR)/configs/*_defconfig))), \
	  printf "  %-35s - Build for %s\\n" $(b) $(b:_defconfig=);)
ifneq ($(wildcard $(BR2_EXTERNAL)/configs/*_defconfig),)
	@echo
	@echo 'User-provided configs:'
	@$(foreach b, $(sort $(notdir $(wildcard $(BR2_EXTERNAL)/configs/*_defconfig))), \
	  printf "  %-35s - Build for %s\\n" $(b) $(b:_defconfig=);)
endif
	@echo
	@echo 'See docs/README, or generate the Buildroot manual for further details'
	@echo

release: OUT=buildroot-$(BR2_VERSION)

# Create release tarballs. We need to fiddle a bit to add the generated
# documentation to the git output
release:
	git archive --format=tar --prefix=$(OUT)/ HEAD > $(OUT).tar
	$(MAKE) O=$(OUT) manual-html manual-text manual-pdf
	tar rf $(OUT).tar $(OUT)
	gzip -9 -c < $(OUT).tar > $(OUT).tar.gz
	bzip2 -9 -c < $(OUT).tar > $(OUT).tar.bz2
	rm -rf $(OUT) $(OUT).tar

print-version:
	@echo $(BR2_VERSION_FULL)

include docs/manual/manual.mk

.PHONY: $(noconfig_targets)<|MERGE_RESOLUTION|>--- conflicted
+++ resolved
@@ -25,11 +25,7 @@
 #--------------------------------------------------------------
 
 # Set and export the version string
-<<<<<<< HEAD
-export BR2_VERSION:=2014.02
-=======
 export BR2_VERSION:=2014.05-git
->>>>>>> 9e40a100
 
 # Check for minimal make version (note: this check will break at make 10.x)
 MIN_MAKE_VERSION=3.81
